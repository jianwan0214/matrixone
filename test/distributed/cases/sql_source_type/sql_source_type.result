create account if not exists `sql_source_type` ADMIN_NAME 'admin' IDENTIFIED BY '123456';
create database if not exists ssb;
use ssb;
/* cloud_user */drop table if exists __mo_t1;
/* cloud_nonuser */ create table __mo_t1(a int);
insert into __mo_t1 values(1);
select * from __mo_t1;
a
1
/* cloud_nonuser */ use system;/* cloud_user */show tables;
select sleep(16);
sleep(16)
0
<<<<<<< HEAD
select statement, sql_source_type from system.statement_info where user="admin" order by request_at desc limit 4;
=======
select statement, sql_source_type from system.statement_info where user="dump" and statement not like '%mo_ctl%' order by request_at desc limit 4;
>>>>>>> 76dd6deb
statement    sql_source_type
show tables    cloud_user_sql
use system    cloud_nonuser_sql
select * from __mo_t1    external_sql
insert into __mo_t1 values(1)    external_sql
drop account if exists sql_source_type;<|MERGE_RESOLUTION|>--- conflicted
+++ resolved
@@ -11,11 +11,7 @@
 select sleep(16);
 sleep(16)
 0
-<<<<<<< HEAD
-select statement, sql_source_type from system.statement_info where user="admin" order by request_at desc limit 4;
-=======
 select statement, sql_source_type from system.statement_info where user="dump" and statement not like '%mo_ctl%' order by request_at desc limit 4;
->>>>>>> 76dd6deb
 statement    sql_source_type
 show tables    cloud_user_sql
 use system    cloud_nonuser_sql
