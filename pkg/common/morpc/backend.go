--- conflicted
+++ resolved
@@ -446,12 +446,8 @@
 	messages := make([]*Future, 0, rb.options.batchSendSize)
 	stopped := false
 	for {
-<<<<<<< HEAD
 		Ti := time.Now()
-		messages, stopped = rb.fetch(ctx, messages, rb.options.batchSendSize)
-=======
 		messages, stopped = rb.fetch(messages, rb.options.batchSendSize)
->>>>>>> f40ca6f6
 		if len(messages) > 0 {
 			writeTimeout := time.Duration(0)
 			written := messages[:0]
@@ -464,15 +460,10 @@
 					f.messageSent(backendClosed)
 					continue
 				}
-<<<<<<< HEAD
 				if f.Flag {
 					fmt.Println("wangjian sqlQ2 is", time.Now(), Ti)
 				}
-				if v := rb.doWrite(ctx, id, f); v > 0 {
-=======
-
 				if v := rb.doWrite(id, f); v > 0 {
->>>>>>> f40ca6f6
 					writeTimeout += v
 					written = append(written, f)
 				}
@@ -540,6 +531,7 @@
 	return v
 }
 
+var ReceCnt int
 func (rb *remoteBackend) readLoop(ctx context.Context) {
 	rb.logger.Debug("read loop started")
 	defer rb.logger.Error("read loop stopped")
@@ -559,7 +551,7 @@
 	}()
 
 	preTime := time.Now()
-	var msg2 Message
+	//var msg2 Message
 	var dur time.Duration
 	Ti2 := time.Now()
 	for {
@@ -569,6 +561,7 @@
 			return
 		default:
 			Ti := time.Now()
+			ReceCnt++
 			msg, err := rb.conn.Read(goetty.ReadOptions{})
 			if err != nil {
 				rb.logger.Error("read from backend failed", zap.Error(err))
@@ -581,14 +574,14 @@
 			if f, ok := rb.mu.futures[resp.GetID()]; ok {
 				if f.Flag {
 					fmt.Println("wangjian sqlP2 is", time.Now(), Ti, Ti2, err, resp)
-					fmt.Println("wangjian sqlP3 is", preTime, dur, msg2)
+					fmt.Println("wangjian sqlP3 is", preTime, dur, ReceCnt)
 				}
 			} else {
 				fmt.Println("wangchao sqlP4 is", time.Now(), Ti, Ti2, time.Since(Ti), err)
 			}
 			preTime = Ti
 			dur = time.Since(Ti)
-			msg2 = resp
+			//msg2 = resp
 
 			rb.active()
 
