--- conflicted
+++ resolved
@@ -17,10 +17,11 @@
 import (
 	"context"
 	"fmt"
+	"sync"
+	"time"
+
 	"github.com/matrixorigin/matrixone/pkg/logutil"
 	"go.uber.org/zap"
-	"sync"
-	"time"
 
 	"github.com/matrixorigin/matrixone/pkg/common/moerr"
 	moruntime "github.com/matrixorigin/matrixone/pkg/common/runtime"
@@ -278,26 +279,19 @@
 		}
 	}()
 
-<<<<<<< HEAD
-	txnId := txnOp.Txn().DebugString()
-	logDebugf(sessionInfo, "CommitTxn txnId:%s", txnId)
-	defer func() {
-		logDebugf(sessionInfo, "CommitTxn exit txnId:%s", txnId)
-	}()
+	if logutil.GetSkip1Logger().Core().Enabled(zap.DebugLevel) {
+		txnId := txnOp.Txn().DebugString()
+		logDebugf(sessionInfo, "CommitTxn txnId:%s", txnId)
+		defer func() {
+			logDebugf(sessionInfo, "CommitTxn exit txnId:%s", txnId)
+		}()
+	}
 	if ses.GetTxnHandler().Flag {
 		ctx2 = context.WithValue(ctx2, defines.TenantIDKey{}, uint32(1000))
 		Ti2 := time.Now()
 		ctx2 = context.WithValue(ctx2, defines.MOTime{}, Ti2)
 		Ti, _ := ctx2.Deadline()
 		fmt.Println("wangjian sqlZ is", Ti2, Ti, storage.Hints().CommitOrRollbackTimeout)
-=======
-	if logutil.GetSkip1Logger().Core().Enabled(zap.DebugLevel) {
-		txnId := txnOp.Txn().DebugString()
-		logDebugf(sessionInfo, "CommitTxn txnId:%s", txnId)
-		defer func() {
-			logDebugf(sessionInfo, "CommitTxn exit txnId:%s", txnId)
-		}()
->>>>>>> 6c0bb190
 	}
 	if txnOp != nil {
 		err = txnOp.Commit(ctx2)
