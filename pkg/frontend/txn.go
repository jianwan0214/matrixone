--- conflicted
+++ resolved
@@ -18,6 +18,7 @@
 	"context"
 	"fmt"
 	"sync"
+	"time"
 
 	"github.com/matrixorigin/matrixone/pkg/common/moerr"
 	moruntime "github.com/matrixorigin/matrixone/pkg/common/runtime"
@@ -280,34 +281,15 @@
 	defer func() {
 		logDebugf(sessionInfo, "CommitTxn exit txnId:%s", txnId)
 	}()
-<<<<<<< HEAD
-	//Ti := time.Now()
-	//fmt.Println("wangjian sqlD1 is", time.Now(), Ti)
 	if ses.GetTxnHandler().Flag {
 		ctx2 = context.WithValue(ctx2, defines.TenantIDKey{}, uint32(1000))
+		Ti2 := time.Now()
+		ctx2 = context.WithValue(ctx2, defines.MOTime{}, Ti2)
 		Ti, _ := ctx2.Deadline()
-		fmt.Println("wangjian sqlZ is", Ti, storage.Hints().CommitOrRollbackTimeout)
-	}
-
-	if err = storage.Commit(ctx2, txnOp); err != nil {
-		//fmt.Println("wangjian sqlD2 is", time.Now(), Ti)
-		logErrorf(sessionInfo, "CommitTxn: storage commit failed. txnId:%s error:%v", txnId, err)
-		if txnOp != nil {
-			err2 = txnOp.Rollback(ctx2)
-			if err2 != nil {
-				logErrorf(sessionInfo, "CommitTxn: txn operator rollback failed. txnId:%s error:%v", txnId, err2)
-			}
-		}
-		th.SetTxnOperatorInvalid()
-		return err
-	}
-	//fmt.Println("wangjian sqlD3 is", time.Now(), Ti)
-=======
->>>>>>> 8302f052
+		fmt.Println("wangjian sqlZ is", Ti2, Ti, storage.Hints().CommitOrRollbackTimeout)
+	}
 	if txnOp != nil {
-		//fmt.Println("wangjian sqlD4 is", time.Now(), Ti)
 		err = txnOp.Commit(ctx2)
-		//fmt.Println("wangjian sqlD5 is", time.Now(), Ti)
 		if err != nil {
 			th.SetTxnOperatorInvalid()
 			logErrorf(sessionInfo, "CommitTxn: txn operator commit failed. txnId:%s error:%v", txnId, err)
