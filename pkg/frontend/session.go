--- conflicted
+++ resolved
@@ -795,15 +795,10 @@
 					Precision: attr.Attr.Type.Precision,
 					Scale:     attr.Attr.Type.Scale,
 				},
-<<<<<<< HEAD
 				Primary:       attr.Attr.Primary,
 				Default:       attr.Attr.Default,
+				Comment:       attr.Attr.Comment,
 				AutoIncrement: attr.Attr.AutoIncrement,
-=======
-				Primary: attr.Attr.Primary,
-				Default: attr.Attr.Default,
-				Comment: attr.Attr.Comment,
->>>>>>> 0724046a
 			})
 		} else if pro, ok := def.(*engine.PropertiesDef); ok {
 			for _, p := range pro.Properties {
