// Copyright 2021 Matrix Origin
//
// Licensed under the Apache License, Version 2.0 (the "License");
// you may not use this file except in compliance with the License.
// You may obtain a copy of the License at
//
//      http://www.apache.org/licenses/LICENSE-2.0
//
// Unless required by applicable law or agreed to in writing, software
// distributed under the License is distributed on an "AS IS" BASIS,
// WITHOUT WARRANTIES OR CONDITIONS OF ANY KIND, either express or implied.
// See the License for the specific language governing permissions and
// limitations under the License.

package frontend

import (
	"bytes"
	"context"
	"fmt"
	"runtime"
	"strings"
	"sync"
	"time"

	"github.com/matrixorigin/matrixone/pkg/util/errutil"

	"github.com/matrixorigin/matrixone/pkg/vm/process"

	"github.com/matrixorigin/matrixone/pkg/pb/plan"

	"github.com/matrixorigin/matrixone/pkg/sql/util"

	"github.com/google/uuid"
	"github.com/matrixorigin/matrixone/pkg/catalog"
	"github.com/matrixorigin/matrixone/pkg/common/moerr"
	"github.com/matrixorigin/matrixone/pkg/common/mpool"
	"github.com/matrixorigin/matrixone/pkg/config"
	"github.com/matrixorigin/matrixone/pkg/container/batch"
	"github.com/matrixorigin/matrixone/pkg/container/vector"
	"github.com/matrixorigin/matrixone/pkg/defines"
	"github.com/matrixorigin/matrixone/pkg/logutil"
	"github.com/matrixorigin/matrixone/pkg/sql/parsers/tree"
	plan2 "github.com/matrixorigin/matrixone/pkg/sql/plan"
	"github.com/matrixorigin/matrixone/pkg/util/trace"
	"github.com/matrixorigin/matrixone/pkg/vm/engine"
	"github.com/matrixorigin/matrixone/pkg/vm/engine/tae/moengine"

	"github.com/matrixorigin/matrixone/pkg/util/metric"
)

const MaxPrepareNumberInOneSession = 64

// TODO: this variable should be configure by set variable
const MoDefaultErrorCount = 64

type ShowStatementType int

const (
	NotShowStatement ShowStatementType = 0
	ShowColumns      ShowStatementType = 1
	ShowTableStatus  ShowStatementType = 2
)

type TxnHandler struct {
	storage   engine.Engine
	txnClient TxnClient
	ses       *Session
	txn       TxnOperator
	mu        sync.Mutex
	entryMu   sync.Mutex
}

func InitTxnHandler(storage engine.Engine, txnClient TxnClient) *TxnHandler {
	h := &TxnHandler{
		storage:   storage,
		txnClient: txnClient,
	}
	return h
}

type profileType uint8

const (
	profileTypeAccountWithName  profileType = 1 << 0
	profileTypeAccountWithId                = 1 << 1
	profileTypeSessionId                    = 1 << 2
	profileTypeConnectionWithId             = 1 << 3
	profileTypeConnectionWithIp             = 1 << 4

	profileTypeAll = profileTypeAccountWithName | profileTypeAccountWithId |
		profileTypeSessionId | profileTypeConnectionWithId | profileTypeConnectionWithIp

	profileTypeConcise = profileTypeConnectionWithId
)

type Session struct {
	// account id
	accountId uint32

	//protocol layer
	protocol Protocol

	//cmd from the client
	cmd CommandType

	//for test
	mrs *MysqlResultSet

	// mpool
	mp *mpool.MPool

	pu *config.ParameterUnit

	isInternal bool

	data         [][]interface{}
	ep           *tree.ExportParam
	showStmtType ShowStatementType

	txnHandler    *TxnHandler
	txnCompileCtx *TxnCompilerContext
	storage       engine.Engine
	sql           string

	sysVars         map[string]interface{}
	userDefinedVars map[string]interface{}
	gSysVars        *GlobalSystemVariables

	//the server status
	serverStatus uint16

	//the option bits
	optionBits uint32

	prepareStmts map[string]*PrepareStmt
	lastStmtId   uint32

	requestCtx context.Context

	//it gets the result set from the pipeline and send it to the client
	outputCallback func(interface{}, *batch.Batch) error

	//all the result set of executing the sql in background task
	allResultSet []*MysqlResultSet

	tenant *TenantInfo

	uuid uuid.UUID

	timeZone *time.Location

	priv *privilege

	errInfo *errInfo

	//fromRealUser distinguish the sql that the user inputs from the one
	//that the internal or background program executes
	fromRealUser bool

	cache *privilegeCache

	profiles [8]string

	mu sync.Mutex

	flag bool

	lastInsertID uint64

<<<<<<< HEAD
	sqlSourceType string
=======
	skipAuth bool
>>>>>>> 87a12107
}

// Clean up all resources hold by the session.  As of now, the mpool
func (ses *Session) Dispose() {
	if ses.flag {
		mp := ses.GetMemPool()
		mpool.DeleteMPool(mp)
		ses.SetMemPool(mp)
	}
}

type errInfo struct {
	codes  []uint16
	msgs   []string
	maxCnt int
}

func (e *errInfo) push(code uint16, msg string) {
	if e.maxCnt > 0 && len(e.codes) > e.maxCnt {
		e.codes = e.codes[1:]
		e.msgs = e.msgs[1:]
	}
	e.codes = append(e.codes, code)
	e.msgs = append(e.msgs, msg)
}

func (e *errInfo) length() int {
	return len(e.codes)
}

func NewSession(proto Protocol, mp *mpool.MPool, pu *config.ParameterUnit, gSysVars *GlobalSystemVariables, flag bool) *Session {
	txnHandler := InitTxnHandler(pu.StorageEngine, pu.TxnClient)
	ses := &Session{
		protocol: proto,
		mp:       mp,
		pu:       pu,
		ep: &tree.ExportParam{
			Outfile: false,
			Fields:  &tree.Fields{},
			Lines:   &tree.Lines{},
		},
		txnHandler: txnHandler,
		//TODO:fix database name after the catalog is ready
		txnCompileCtx: InitTxnCompilerContext(txnHandler, proto.GetDatabaseName()),
		storage:       pu.StorageEngine,
		gSysVars:      gSysVars,

		serverStatus: 0,
		optionBits:   0,

		outputCallback: getDataFromPipeline,
		timeZone:       time.Local,
		errInfo: &errInfo{
			codes:  make([]uint16, 0, MoDefaultErrorCount),
			msgs:   make([]string, 0, MoDefaultErrorCount),
			maxCnt: MoDefaultErrorCount,
		},
		cache: &privilegeCache{},
	}
	if flag {
		ses.sysVars = gSysVars.CopySysVarsToSession()
		ses.userDefinedVars = make(map[string]interface{})
		ses.prepareStmts = make(map[string]*PrepareStmt)
	}
	ses.flag = flag
	ses.uuid, _ = uuid.NewUUID()
	ses.SetOptionBits(OPTION_AUTOCOMMIT)
	ses.GetTxnCompileCtx().SetSession(ses)
	ses.GetTxnHandler().SetSession(ses)

	var err error
	if ses.mp == nil {
		// If no mp, we create one for session.  Use GuestMmuLimitation as cap.
		// fixed pool size can be another param, or should be computed from cap,
		// but here, too lazy, just use Mid.
		//
		// XXX MPOOL
		// We don't have a way to close a session, so the only sane way of creating
		// a mpool is to use NoFixed
		ses.mp, err = mpool.NewMPool("pipeline-"+ses.GetUUIDString(), pu.SV.GuestMmuLimitation, mpool.NoFixed)
		if err != nil {
			panic(err)
		}
	}

	runtime.SetFinalizer(ses, func(ss *Session) {
		ss.Dispose()
	})
	return ses
}

// BackgroundSession executing the sql in background
type BackgroundSession struct {
	*Session
	cancel context.CancelFunc
}

// NewBackgroundSession generates an independent background session executing the sql
func NewBackgroundSession(ctx context.Context, mp *mpool.MPool, PU *config.ParameterUnit, gSysVars *GlobalSystemVariables) *BackgroundSession {
	ses := NewSession(&FakeProtocol{}, mp, PU, gSysVars, false)
	ses.SetOutputCallback(fakeDataSetFetcher)
	if stmt := trace.StatementFromContext(ctx); stmt != nil {
		logutil.Infof("session uuid: %s -> background session uuid: %s", uuid.UUID(stmt.SessionID).String(), ses.uuid.String())
	}
	cancelBackgroundCtx, cancelBackgroundFunc := context.WithCancel(ctx)
	ses.SetRequestContext(cancelBackgroundCtx)
	backSes := &BackgroundSession{
		Session: ses,
		cancel:  cancelBackgroundFunc,
	}
	return backSes
}

func (bgs *BackgroundSession) Close() {
	if bgs.cancel != nil {
		bgs.cancel()
	}

	if bgs.Session != nil {
		bgs.Session.ep = nil
		bgs.Session.errInfo.codes = nil
		bgs.Session.errInfo.msgs = nil
		bgs.Session.errInfo = nil
		bgs.Session.cache.invalidate()
		bgs.Session.cache = nil
		bgs.Session.txnCompileCtx = nil
		bgs.Session.txnHandler = nil
		bgs.Session.gSysVars = nil
	}
	bgs = nil
}

func (ses *Session) setSkipCheckPrivilege(b bool) {
	ses.mu.Lock()
	defer ses.mu.Unlock()
	ses.skipAuth = b
}

func (ses *Session) skipCheckPrivilege() bool {
	ses.mu.Lock()
	defer ses.mu.Unlock()
	return ses.skipAuth
}

func (ses *Session) makeProfile(profileTyp profileType) {
	ses.mu.Lock()
	defer ses.mu.Unlock()
	var mask profileType
	var profile string
	account := ses.tenant
	for i := uint8(0); i < 8; i++ {
		mask = 1 << i
		switch mask & profileTyp {
		case profileTypeAccountWithName:
			if account != nil {
				profile = fmt.Sprintf("account: %s user: %s role: %s", account.GetTenant(), account.GetUser(), account.GetDefaultRole())
			}
		case profileTypeAccountWithId:
			if account != nil {
				profile = fmt.Sprintf("accountId: %d userId: %d roleId: %d", account.GetTenantID(), account.GetUserID(), account.GetDefaultRoleID())
			}
		case profileTypeSessionId:
			profile = "sessionId " + ses.uuid.String()
		case profileTypeConnectionWithId:
			if ses.protocol != nil {
				profile = fmt.Sprintf("connectionId %d", ses.protocol.ConnectionID())
			}
		case profileTypeConnectionWithIp:
			if ses.protocol != nil {
				h, p, _, _ := ses.protocol.Peer()
				profile = "client " + h + ":" + p
			}
		default:
			profile = ""
		}
		ses.profiles[i] = profile
	}
}

func (ses *Session) MakeProfile() {
	ses.makeProfile(profileTypeAll)
}

func (ses *Session) getProfile(profileTyp profileType) string {
	ses.mu.Lock()
	defer ses.mu.Unlock()
	var mask profileType
	sb := bytes.Buffer{}
	for i := uint8(0); i < 8; i++ {
		mask = 1 << i
		if mask&profileTyp != 0 {
			if sb.Len() != 0 {
				sb.WriteByte(' ')
			}
			sb.WriteString(ses.profiles[i])
		}
	}
	return sb.String()
}

func (ses *Session) GetConciseProfile() string {
	return ses.getProfile(profileTypeConcise)
}

func (ses *Session) GetCompleteProfile() string {
	return ses.getProfile(profileTypeAll)
}

func (ses *Session) GetPrivilegeCache() *privilegeCache {
	ses.mu.Lock()
	defer ses.mu.Unlock()
	return ses.cache
}

func (ses *Session) InvalidatePrivilegeCache() {
	ses.mu.Lock()
	defer ses.mu.Unlock()
	ses.cache.invalidate()
}

// GetBackgroundExec generates a background executor
func (ses *Session) GetBackgroundExec(ctx context.Context) BackgroundExec {
	return NewBackgroundHandler(ctx, ses.GetMemPool(), ses.GetParameterUnit())
}

func (ses *Session) GetIsInternal() bool {
	ses.mu.Lock()
	defer ses.mu.Unlock()
	return ses.isInternal
}

func (ses *Session) SetMemPool(mp *mpool.MPool) {
	ses.mu.Lock()
	defer ses.mu.Unlock()
	ses.mp = mp
}

func (ses *Session) GetMemPool() *mpool.MPool {
	ses.mu.Lock()
	defer ses.mu.Unlock()
	return ses.mp
}

func (ses *Session) GetParameterUnit() *config.ParameterUnit {
	ses.mu.Lock()
	defer ses.mu.Unlock()
	return ses.pu
}

func (ses *Session) GetData() [][]interface{} {
	ses.mu.Lock()
	defer ses.mu.Unlock()
	return ses.data
}

func (ses *Session) SetData(data [][]interface{}) {
	ses.mu.Lock()
	defer ses.mu.Unlock()
	ses.data = data
}

func (ses *Session) AppendData(row []interface{}) {
	ses.mu.Lock()
	defer ses.mu.Unlock()
	ses.data = append(ses.data, row)
}

func (ses *Session) SetExportParam(ep *tree.ExportParam) {
	ses.mu.Lock()
	defer ses.mu.Unlock()
	ses.ep = ep
}

func (ses *Session) GetExportParam() *tree.ExportParam {
	ses.mu.Lock()
	defer ses.mu.Unlock()
	return ses.ep
}

func (ses *Session) SetShowStmtType(sst ShowStatementType) {
	ses.mu.Lock()
	defer ses.mu.Unlock()
	ses.showStmtType = sst
}

func (ses *Session) GetShowStmtType() ShowStatementType {
	ses.mu.Lock()
	defer ses.mu.Unlock()
	return ses.showStmtType
}

func (ses *Session) GetOutputCallback() func(interface{}, *batch.Batch) error {
	ses.mu.Lock()
	defer ses.mu.Unlock()
	return ses.outputCallback
}

func (ses *Session) GetErrInfo() *errInfo {
	ses.mu.Lock()
	defer ses.mu.Unlock()
	return ses.errInfo
}

func (ses *Session) GenNewStmtId() uint32 {
	ses.mu.Lock()
	defer ses.mu.Unlock()
	ses.lastStmtId = ses.lastStmtId + 1
	return ses.lastStmtId
}

func (ses *Session) GetLastStmtId() uint32 {
	ses.mu.Lock()
	defer ses.mu.Unlock()
	return ses.lastStmtId
}

func (ses *Session) SetLastInsertID(num uint64) {
	ses.mu.Lock()
	defer ses.mu.Unlock()
	ses.lastInsertID = num
}

func (ses *Session) GetLastInsertID() uint64 {
	ses.mu.Lock()
	defer ses.mu.Unlock()
	return ses.lastInsertID
}

func (ses *Session) SetRequestContext(reqCtx context.Context) {
	ses.mu.Lock()
	defer ses.mu.Unlock()
	ses.requestCtx = reqCtx
}

func (ses *Session) GetRequestContext() context.Context {
	ses.mu.Lock()
	defer ses.mu.Unlock()
	return ses.requestCtx
}

func (ses *Session) SetTimeZone(loc *time.Location) {
	ses.mu.Lock()
	defer ses.mu.Unlock()
	ses.timeZone = loc
}

func (ses *Session) GetTimeZone() *time.Location {
	ses.mu.Lock()
	defer ses.mu.Unlock()
	return ses.timeZone
}

func (ses *Session) SetCmd(cmd CommandType) {
	ses.mu.Lock()
	defer ses.mu.Unlock()
	ses.cmd = cmd
}

func (ses *Session) GetCmd() CommandType {
	ses.mu.Lock()
	defer ses.mu.Unlock()
	return ses.cmd
}

func (ses *Session) SetMysqlResultSet(mrs *MysqlResultSet) {
	ses.mu.Lock()
	defer ses.mu.Unlock()
	ses.mrs = mrs
}

func (ses *Session) GetMysqlResultSet() *MysqlResultSet {
	ses.mu.Lock()
	defer ses.mu.Unlock()
	return ses.mrs
}

func (ses *Session) AppendMysqlResultSetOfBackgroundTask(mrs *MysqlResultSet) {
	ses.mu.Lock()
	defer ses.mu.Unlock()
	ses.allResultSet = append(ses.allResultSet, mrs)
}

func (ses *Session) GetAllMysqlResultSet() []*MysqlResultSet {
	ses.mu.Lock()
	defer ses.mu.Unlock()
	return ses.allResultSet
}

func (ses *Session) ClearAllMysqlResultSet() {
	ses.mu.Lock()
	defer ses.mu.Unlock()
	if ses.allResultSet != nil {
		ses.allResultSet = ses.allResultSet[:0]
	}
}

func (ses *Session) GetTenantInfo() *TenantInfo {
	ses.mu.Lock()
	defer ses.mu.Unlock()
	return ses.tenant
}

// GetTenantName return tenant name according to GetTenantInfo and stmt.
//
// With stmt = nil, should be only called in TxnHandler.NewTxn, TxnHandler.CommitTxn, TxnHandler.RollbackTxn
func (ses *Session) GetTenantName(stmt tree.Statement) string {
	tenant := sysAccountName
	if ses.GetTenantInfo() != nil && (stmt == nil || !IsPrepareStatement(stmt)) {
		tenant = ses.GetTenantInfo().GetTenant()
	}
	return tenant
}

func (ses *Session) GetUUID() []byte {
	ses.mu.Lock()
	defer ses.mu.Unlock()
	return ses.uuid[:]
}

func (ses *Session) GetUUIDString() string {
	ses.mu.Lock()
	defer ses.mu.Unlock()
	return ses.uuid.String()
}

func (ses *Session) SetTenantInfo(ti *TenantInfo) {
	ses.mu.Lock()
	defer ses.mu.Unlock()
	ses.tenant = ti
}

func (ses *Session) SetPrepareStmt(name string, prepareStmt *PrepareStmt) error {
	ses.mu.Lock()
	defer ses.mu.Unlock()
	if _, ok := ses.prepareStmts[name]; !ok {
		if len(ses.prepareStmts) >= MaxPrepareNumberInOneSession {
			return moerr.NewInvalidState(ses.requestCtx, "too many prepared statement, max %d", MaxPrepareNumberInOneSession)
		}
	}
	ses.prepareStmts[name] = prepareStmt
	return nil
}

func (ses *Session) GetPrepareStmt(name string) (*PrepareStmt, error) {
	ses.mu.Lock()
	defer ses.mu.Unlock()
	if prepareStmt, ok := ses.prepareStmts[name]; ok {
		return prepareStmt, nil
	}
	return nil, moerr.NewInvalidState(ses.requestCtx, "prepared statement '%s' does not exist", name)
}

func (ses *Session) RemovePrepareStmt(name string) {
	ses.mu.Lock()
	defer ses.mu.Unlock()
	delete(ses.prepareStmts, name)
}

func (ses *Session) SetSysVar(name string, value interface{}) {
	ses.mu.Lock()
	defer ses.mu.Unlock()
	ses.sysVars[name] = value
}

func (ses *Session) GetSysVar(name string) interface{} {
	ses.mu.Lock()
	defer ses.mu.Unlock()
	return ses.sysVars[name]
}

func (ses *Session) GetSysVars() map[string]interface{} {
	ses.mu.Lock()
	defer ses.mu.Unlock()
	return ses.sysVars
}

func (ses *Session) GetGlobalSysVars() *GlobalSystemVariables {
	ses.mu.Lock()
	defer ses.mu.Unlock()
	return ses.gSysVars
}

// SetGlobalVar sets the value of system variable in global.
// used by SET GLOBAL
func (ses *Session) SetGlobalVar(name string, value interface{}) error {
	return ses.GetGlobalSysVars().SetGlobalSysVar(ses.GetRequestContext(), name, value)
}

// GetGlobalVar gets this value of the system variable in global
func (ses *Session) GetGlobalVar(name string) (interface{}, error) {
	gSysVars := ses.GetGlobalSysVars()
	if def, val, ok := gSysVars.GetGlobalSysVar(name); ok {
		if def.GetScope() == ScopeSession {
			//empty
			return nil, moerr.NewInternalError(ses.GetRequestContext(), errorSystemVariableSessionEmpty())
		}
		return val, nil
	}
	return nil, moerr.NewInternalError(ses.GetRequestContext(), errorSystemVariableDoesNotExist())
}

func (ses *Session) GetTxnCompileCtx() *TxnCompilerContext {
	ses.mu.Lock()
	defer ses.mu.Unlock()
	return ses.txnCompileCtx
}

// SetSessionVar sets the value of system variable in session
func (ses *Session) SetSessionVar(name string, value interface{}) error {
	gSysVars := ses.GetGlobalSysVars()
	if def, _, ok := gSysVars.GetGlobalSysVar(name); ok {
		if def.GetScope() == ScopeGlobal {
			return moerr.NewInternalError(ses.GetRequestContext(), errorSystemVariableIsGlobal())
		}
		//scope session & both
		if !def.GetDynamic() {
			return moerr.NewInternalError(ses.GetRequestContext(), errorSystemVariableIsReadOnly())
		}

		cv, err := def.GetType().Convert(value)
		if err != nil {
			errutil.ReportError(ses.GetRequestContext(), err)
			return err
		}

		if def.UpdateSessVar == nil {
			ses.SetSysVar(def.GetName(), cv)
		} else {
			return def.UpdateSessVar(ses, ses.GetSysVars(), def.GetName(), cv)
		}
	} else {
		return moerr.NewInternalError(ses.GetRequestContext(), errorSystemVariableDoesNotExist())
	}
	return nil
}

// GetSessionVar gets this value of the system variable in session
func (ses *Session) GetSessionVar(name string) (interface{}, error) {
	gSysVars := ses.GetGlobalSysVars()
	if def, gVal, ok := gSysVars.GetGlobalSysVar(name); ok {
		ciname := strings.ToLower(name)
		if def.GetScope() == ScopeGlobal {
			return gVal, nil
		}
		return ses.GetSysVar(ciname), nil
	} else {
		return nil, moerr.NewInternalError(ses.GetRequestContext(), errorSystemVariableDoesNotExist())
	}
}

func (ses *Session) CopyAllSessionVars() map[string]interface{} {
	ses.mu.Lock()
	defer ses.mu.Unlock()
	cp := make(map[string]interface{})
	for k, v := range ses.sysVars {
		cp[k] = v
	}
	return cp
}

// SetUserDefinedVar sets the user defined variable to the value in session
func (ses *Session) SetUserDefinedVar(name string, value interface{}) error {
	ses.mu.Lock()
	defer ses.mu.Unlock()
	ses.userDefinedVars[strings.ToLower(name)] = value
	return nil
}

// GetUserDefinedVar gets value of the user defined variable
func (ses *Session) GetUserDefinedVar(name string) (SystemVariableType, interface{}, error) {
	ses.mu.Lock()
	defer ses.mu.Unlock()
	val, ok := ses.userDefinedVars[strings.ToLower(name)]
	if !ok {
		return SystemVariableNullType{}, nil, nil
	}
	return InitSystemVariableStringType(name), val, nil
}

func (ses *Session) GetTxnHandler() *TxnHandler {
	ses.mu.Lock()
	defer ses.mu.Unlock()
	return ses.txnHandler
}

func (ses *Session) SetSql(sql string) {
	ses.mu.Lock()
	defer ses.mu.Unlock()
	ses.sql = sql
}

func (ses *Session) GetSql() string {
	ses.mu.Lock()
	defer ses.mu.Unlock()
	return ses.sql
}

func (ses *Session) IsTaeEngine() bool {
	ses.mu.Lock()
	defer ses.mu.Unlock()
	_, ok := ses.storage.(moengine.TxnEngine)
	return ok
}

func (ses *Session) GetStorage() engine.Engine {
	ses.mu.Lock()
	defer ses.mu.Unlock()
	return ses.storage
}

func (ses *Session) GetDatabaseName() string {
	return ses.GetMysqlProtocol().GetDatabaseName()
}

func (ses *Session) SetDatabaseName(db string) {
	ses.GetMysqlProtocol().SetDatabaseName(db)
	ses.GetTxnCompileCtx().SetDatabase(db)
}

func (ses *Session) DatabaseNameIsEmpty() bool {
	return len(ses.GetDatabaseName()) == 0
}

func (ses *Session) GetUserName() string {
	return ses.GetMysqlProtocol().GetUserName()
}

func (ses *Session) SetUserName(uname string) {
	ses.GetMysqlProtocol().SetUserName(uname)
}

func (ses *Session) GetConnectionID() uint32 {
	return ses.GetMysqlProtocol().ConnectionID()
}

func (ses *Session) GetPeer() (string, string) {
	rh, rp, _, _ := ses.GetMysqlProtocol().Peer()
	return rh, rp
}

func (ses *Session) SetOptionBits(bit uint32) {
	ses.mu.Lock()
	defer ses.mu.Unlock()
	ses.optionBits |= bit
}

func (ses *Session) ClearOptionBits(bit uint32) {
	ses.mu.Lock()
	defer ses.mu.Unlock()
	ses.optionBits &= ^bit
}

func (ses *Session) OptionBitsIsSet(bit uint32) bool {
	ses.mu.Lock()
	defer ses.mu.Unlock()
	return ses.optionBits&bit != 0
}

func (ses *Session) SetServerStatus(bit uint16) {
	ses.mu.Lock()
	defer ses.mu.Unlock()
	ses.serverStatus |= bit
}

func (ses *Session) ClearServerStatus(bit uint16) {
	ses.mu.Lock()
	defer ses.mu.Unlock()
	ses.serverStatus &= ^bit
}

func (ses *Session) ServerStatusIsSet(bit uint16) bool {
	ses.mu.Lock()
	defer ses.mu.Unlock()
	return ses.serverStatus&bit != 0
}

/*
InMultiStmtTransactionMode checks the session is in multi-statement transaction mode.
OPTION_NOT_AUTOCOMMIT: After the autocommit is off, the multi-statement transaction is
started implicitly by the first statement of the transaction.
OPTION_BEGIN: Whenever the autocommit is on or off, the multi-statement transaction is
started explicitly by the BEGIN statement.

But it does not denote the transaction is active or not.

Cases    | set Autocommit = 1/0 | BEGIN statement |
---------------------------------------------------
Case1      1                       Yes
Case2      1                       No
Case3      0                       Yes
Case4      0                       No
---------------------------------------------------

If it is Case1,Case3,Cass4, Then

	InMultiStmtTransactionMode returns true.
	Also, the bit SERVER_STATUS_IN_TRANS will be set.

If it is Case2, Then

	InMultiStmtTransactionMode returns false
*/
func (ses *Session) InMultiStmtTransactionMode() bool {
	return ses.OptionBitsIsSet(OPTION_NOT_AUTOCOMMIT | OPTION_BEGIN)
}

/*
InActiveMultiStmtTransaction checks the session is in multi-statement transaction mode
and there is an active transaction.

But sometimes, the session does not start an active transaction even if it is in multi-
statement transaction mode.

For example: there is no active transaction.
set autocommit = 0;
select 1;

For example: there is an active transaction.
begin;
select 1;

When the statement starts the multi-statement transaction(select * from table), this flag
won't be set until we access the tables.
*/
func (ses *Session) InActiveMultiStmtTransaction() bool {
	return ses.ServerStatusIsSet(SERVER_STATUS_IN_TRANS)
}

/*
TxnStart starts the transaction implicitly and idempotent

When it is in multi-statement transaction mode:

	Set SERVER_STATUS_IN_TRANS bit;
	Starts a new transaction if there is none. Reuse the current transaction if there is one.

When it is not in single statement transaction mode:

	Starts a new transaction if there is none. Reuse the current transaction if there is one.
*/
func (ses *Session) TxnStart() error {
	var err error
	if ses.InMultiStmtTransactionMode() {
		ses.SetServerStatus(SERVER_STATUS_IN_TRANS)
	}
	if !ses.GetTxnHandler().IsValidTxn() {
		err = ses.GetTxnHandler().NewTxn()
	}
	return err
}

/*
TxnCommitSingleStatement commits the single statement transaction.

Cases    | set Autocommit = 1/0 | BEGIN statement |
---------------------------------------------------
Case1      1                       Yes
Case2      1                       No
Case3      0                       Yes
Case4      0                       No
---------------------------------------------------

If it is Case1,Case3,Cass4, Then

	InMultiStmtTransactionMode returns true.
	Also, the bit SERVER_STATUS_IN_TRANS will be set.

If it is Case2, Then

	InMultiStmtTransactionMode returns false
*/
func (ses *Session) TxnCommitSingleStatement(stmt tree.Statement) error {
	var err error
	/*
		Commit Rules:
		1, if it is in single-statement mode:
			it commits.
		2, if it is in multi-statement mode:
			if the statement is the one can be executed in the active transaction,
				the transaction need to be committed at the end of the statement.
	*/
	if !ses.InMultiStmtTransactionMode() ||
		ses.InActiveTransaction() && NeedToBeCommittedInActiveTransaction(stmt) {
		err = ses.GetTxnHandler().CommitTxn()
		ses.ClearServerStatus(SERVER_STATUS_IN_TRANS)
		ses.ClearOptionBits(OPTION_BEGIN)
	}
	return err
}

/*
TxnRollbackSingleStatement rollbacks the single statement transaction.

Cases    | set Autocommit = 1/0 | BEGIN statement |
---------------------------------------------------
Case1      1                       Yes
Case2      1                       No
Case3      0                       Yes
Case4      0                       No
---------------------------------------------------

If it is Case1,Case3,Cass4, Then

	InMultiStmtTransactionMode returns true.
	Also, the bit SERVER_STATUS_IN_TRANS will be set.

If it is Case2, Then

	InMultiStmtTransactionMode returns false
*/
func (ses *Session) TxnRollbackSingleStatement(stmt tree.Statement) error {
	var err error
	/*
			Rollback Rules:
			1, if it is in single-statement mode (Case2):
				it rollbacks.
			2, if it is in multi-statement mode (Case1,Case3,Case4):
		        the transaction need to be rollback at the end of the statement.
				(every error will abort the transaction.)
	*/
	if !ses.InMultiStmtTransactionMode() ||
		ses.InActiveTransaction() {
		err = ses.GetTxnHandler().RollbackTxn()
		ses.ClearServerStatus(SERVER_STATUS_IN_TRANS)
		ses.ClearOptionBits(OPTION_BEGIN)
	}
	return err
}

/*
TxnBegin begins a new transaction.
It commits the current transaction implicitly.
*/
func (ses *Session) TxnBegin() error {
	var err error
	if ses.InMultiStmtTransactionMode() {
		ses.ClearServerStatus(SERVER_STATUS_IN_TRANS)
		err = ses.GetTxnHandler().CommitTxn()
	}
	ses.ClearOptionBits(OPTION_BEGIN)
	if err != nil {
		return err
	}
	ses.SetOptionBits(OPTION_BEGIN)
	ses.SetServerStatus(SERVER_STATUS_IN_TRANS)
	err = ses.GetTxnHandler().NewTxn()
	return err
}

// TxnCommit commits the current transaction.
func (ses *Session) TxnCommit() error {
	var err error
	ses.ClearServerStatus(SERVER_STATUS_IN_TRANS | SERVER_STATUS_IN_TRANS_READONLY)
	err = ses.GetTxnHandler().CommitTxn()
	ses.ClearServerStatus(SERVER_STATUS_IN_TRANS)
	ses.ClearOptionBits(OPTION_BEGIN)
	return err
}

// TxnRollback rollbacks the current transaction.
func (ses *Session) TxnRollback() error {
	var err error
	ses.ClearServerStatus(SERVER_STATUS_IN_TRANS | SERVER_STATUS_IN_TRANS_READONLY)
	err = ses.GetTxnHandler().RollbackTxn()
	ses.ClearOptionBits(OPTION_BEGIN)
	return err
}

/*
InActiveTransaction checks if it is in an active transaction.
*/
func (ses *Session) InActiveTransaction() bool {
	if ses.InActiveMultiStmtTransaction() {
		return true
	} else {
		return ses.GetTxnHandler().IsValidTxn()
	}
}

/*
SetAutocommit sets the value of the system variable 'autocommit'.

The rule is that we can not execute the statement 'set parameter = value' in
an active transaction whichever it is started by BEGIN or in 'set autocommit = 0;'.
*/
func (ses *Session) SetAutocommit(on bool) error {
	if ses.InActiveTransaction() {
		return moerr.NewInternalError(ses.requestCtx, parameterModificationInTxnErrorInfo())
	}
	if on {
		ses.ClearOptionBits(OPTION_BEGIN | OPTION_NOT_AUTOCOMMIT)
		ses.SetServerStatus(SERVER_STATUS_AUTOCOMMIT)
	} else {
		ses.ClearServerStatus(SERVER_STATUS_AUTOCOMMIT)
		ses.SetOptionBits(OPTION_NOT_AUTOCOMMIT)
	}
	return nil
}

func (ses *Session) SetOutputCallback(callback func(interface{}, *batch.Batch) error) {
	ses.mu.Lock()
	defer ses.mu.Unlock()
	ses.outputCallback = callback
}

func (ses *Session) skipAuthForSpecialUser() bool {
	if ses.GetTenantInfo() != nil {
		ok, _, _ := isSpecialUser(ses.GetTenantInfo().GetUser())
		return ok
	}
	return false
}

// AuthenticateUser verifies the password of the user.
func (ses *Session) AuthenticateUser(userInput string) ([]byte, error) {
	var defaultRoleID int64
	var defaultRole string
	var tenant *TenantInfo
	var err error
	var rsset []ExecResult
	var tenantID int64
	var userID int64
	var pwd, accountStatus string
	var pwdBytes []byte
	var isSpecial bool
	var specialAccount *TenantInfo

	//Get tenant info
	tenant, err = GetTenantInfo(ses.GetRequestContext(), userInput)
	if err != nil {
		return nil, err
	}

	ses.SetTenantInfo(tenant)
	ses.MakeProfile()
	sessionProfile := ses.GetConciseProfile()

	logDebugf(sessionProfile, "check special user")
	// check the special user for initilization
	isSpecial, pwdBytes, specialAccount = isSpecialUser(tenant.GetUser())
	if isSpecial && specialAccount.IsMoAdminRole() {
		ses.SetTenantInfo(specialAccount)
		return pwdBytes, nil
	}

	ses.SetTenantInfo(tenant)

	//step1 : check tenant exists or not in SYS tenant context
	sysTenantCtx := context.WithValue(ses.GetRequestContext(), defines.TenantIDKey{}, uint32(sysAccountID))
	sysTenantCtx = context.WithValue(sysTenantCtx, defines.UserIDKey{}, uint32(rootID))
	sysTenantCtx = context.WithValue(sysTenantCtx, defines.RoleIDKey{}, uint32(moAdminRoleID))
	sqlForCheckTenant := getSqlForCheckTenant(tenant.GetTenant())
	pu := ses.GetParameterUnit()
	mp := ses.GetMemPool()
	logDebugf(sessionProfile, "check tenant %s exists", tenant)
	rsset, err = executeSQLInBackgroundSession(sysTenantCtx, mp, pu, sqlForCheckTenant)
	if err != nil {
		return nil, err
	}
	if !execResultArrayHasData(rsset) {
		return nil, moerr.NewInternalError(sysTenantCtx, "there is no tenant %s", tenant.GetTenant())
	}

	//account id
	tenantID, err = rsset[0].GetInt64(sysTenantCtx, 0, 0)
	if err != nil {
		return nil, err
	}

	//account status
	accountStatus, err = rsset[0].GetString(sysTenantCtx, 0, 2)
	if err != nil {
		return nil, err
	}

	if strings.ToLower(accountStatus) == tree.AccountStatusSuspend.String() {
		return nil, moerr.NewInternalError(sysTenantCtx, "Account %s is suspended", tenant.GetTenant())
	}

	tenant.SetTenantID(uint32(tenantID))
	//step2 : check user exists or not in general tenant.
	//step3 : get the password of the user

	tenantCtx := context.WithValue(ses.GetRequestContext(), defines.TenantIDKey{}, uint32(tenantID))

	logDebugf(sessionProfile, "check user of %s exists", tenant)
	//Get the password of the user in an independent session
	sqlForPasswordOfUser := getSqlForPasswordOfUser(tenant.GetUser())
	rsset, err = executeSQLInBackgroundSession(tenantCtx, mp, pu, sqlForPasswordOfUser)
	if err != nil {
		return nil, err
	}
	if !execResultArrayHasData(rsset) {
		return nil, moerr.NewInternalError(tenantCtx, "there is no user %s", tenant.GetUser())
	}

	userID, err = rsset[0].GetInt64(tenantCtx, 0, 0)
	if err != nil {
		return nil, err
	}

	pwd, err = rsset[0].GetString(tenantCtx, 0, 1)
	if err != nil {
		return nil, err
	}

	//the default_role in the mo_user table.
	//the default_role is always valid. public or other valid role.
	defaultRoleID, err = rsset[0].GetInt64(tenantCtx, 0, 2)
	if err != nil {
		return nil, err
	}

	tenant.SetUserID(uint32(userID))
	tenant.SetDefaultRoleID(uint32(defaultRoleID))

	/*
		login case 1: tenant:user
		1.get the default_role of the user in mo_user

		login case 2: tenant:user:role
		1.check the role has been granted to the user
			-yes: go on
			-no: error

	*/
	//it denotes that there is no default role in the input
	if tenant.HasDefaultRole() {
		logDebugf(sessionProfile, "check default role of user %s.", tenant)
		//step4 : check role exists or not
		sqlForCheckRoleExists := getSqlForRoleIdOfRole(tenant.GetDefaultRole())
		rsset, err = executeSQLInBackgroundSession(tenantCtx, mp, pu, sqlForCheckRoleExists)
		if err != nil {
			return nil, err
		}

		if !execResultArrayHasData(rsset) {
			return nil, moerr.NewInternalError(tenantCtx, "there is no role %s", tenant.GetDefaultRole())
		}

		logDebugf(sessionProfile, "check granted role of user %s.", tenant)
		//step4.2 : check the role has been granted to the user or not
		sqlForRoleOfUser := getSqlForRoleOfUser(userID, tenant.GetDefaultRole())
		rsset, err = executeSQLInBackgroundSession(tenantCtx, mp, pu, sqlForRoleOfUser)
		if err != nil {
			return nil, err
		}
		if !execResultArrayHasData(rsset) {
			return nil, moerr.NewInternalError(tenantCtx, "the role %s has not been granted to the user %s",
				tenant.GetDefaultRole(), tenant.GetUser())
		}

		defaultRoleID, err = rsset[0].GetInt64(tenantCtx, 0, 0)
		if err != nil {
			return nil, err
		}
		tenant.SetDefaultRoleID(uint32(defaultRoleID))
	} else {
		logDebugf(sessionProfile, "check designated role of user %s.", tenant)
		//the get name of default_role from mo_role
		sql := getSqlForRoleNameOfRoleId(defaultRoleID)
		rsset, err = executeSQLInBackgroundSession(tenantCtx, mp, pu, sql)
		if err != nil {
			return nil, err
		}
		if !execResultArrayHasData(rsset) {
			return nil, moerr.NewInternalError(tenantCtx, "get the default role of the user %s failed", tenant.GetUser())
		}

		defaultRole, err = rsset[0].GetString(tenantCtx, 0, 0)
		if err != nil {
			return nil, err
		}
		tenant.SetDefaultRole(defaultRole)
	}

	logInfo(sessionProfile, tenant.String())

	return []byte(pwd), nil
}

func (ses *Session) GetPrivilege() *privilege {
	ses.mu.Lock()
	defer ses.mu.Unlock()
	return ses.priv
}

func (ses *Session) SetPrivilege(priv *privilege) {
	ses.mu.Lock()
	defer ses.mu.Unlock()
	ses.priv = priv
}

func (ses *Session) SetFromRealUser(b bool) {
	ses.mu.Lock()
	defer ses.mu.Unlock()
	ses.fromRealUser = b
}

func (ses *Session) GetFromRealUser() bool {
	ses.mu.Lock()
	defer ses.mu.Unlock()
	return ses.fromRealUser
}

func (th *TxnHandler) SetSession(ses *Session) {
	th.mu.Lock()
	defer th.mu.Unlock()
	th.ses = ses
}

func (th *TxnHandler) GetTxnClient() TxnClient {
	th.mu.Lock()
	defer th.mu.Unlock()
	return th.txnClient
}

// TxnClientNew creates a new txn
func (th *TxnHandler) TxnClientNew() error {
	var err error
	th.mu.Lock()
	defer th.mu.Unlock()
	if th.txnClient == nil {
		panic("must set txn client")
	}
	th.txn, err = th.txnClient.New()
	if err != nil {
		return err
	}
	if th.txn == nil {
		return moerr.NewInternalError(th.ses.GetRequestContext(), "TxnClientNew: txnClient new a null txn")
	}
	return err
}

// NewTxn commits the old transaction if it existed.
// Then it creates the new transaction.
func (th *TxnHandler) NewTxn() error {
	var err error
	if th.IsValidTxn() {
		err = th.CommitTxn()
		if err != nil {
			return err
		}
	}
	th.SetInvalid()
	defer func() {
		if err != nil {
			tenant := th.ses.GetTenantName(nil)
			incTransactionErrorsCounter(tenant, metric.SQLTypeBegin)
		}
	}()
	err = th.TxnClientNew()
	if err != nil {
		return err
	}
	ctx := th.GetSession().GetRequestContext()
	if ctx == nil {
		panic("context should not be nil")
	}
	storage := th.GetStorage()
	err = storage.New(ctx, th.GetTxnOperator())
	return err
}

// IsValidTxn checks the transaction is true or not.
func (th *TxnHandler) IsValidTxn() bool {
	th.mu.Lock()
	defer th.mu.Unlock()
	return th.txn != nil
}

func (th *TxnHandler) SetInvalid() {
	th.mu.Lock()
	defer th.mu.Unlock()
	th.txn = nil
}

func (th *TxnHandler) GetTxnOperator() TxnOperator {
	th.mu.Lock()
	defer th.mu.Unlock()
	return th.txn
}

func (th *TxnHandler) GetSession() *Session {
	th.mu.Lock()
	defer th.mu.Unlock()
	return th.ses
}

func (th *TxnHandler) CommitTxn() error {
	th.entryMu.Lock()
	defer th.entryMu.Unlock()
	if !th.IsValidTxn() {
		return nil
	}
	ses := th.GetSession()
	sessionProfile := ses.GetConciseProfile()
	ctx := ses.GetRequestContext()
	if ctx == nil {
		panic("context should not be nil")
	}
	storage := th.GetStorage()
	ctx, cancel := context.WithTimeout(
		ctx,
		storage.Hints().CommitOrRollbackTimeout,
	)
	defer cancel()
	var err, err2 error
	defer func() {
		// metric count
		tenant := ses.GetTenantName(nil)
		incTransactionCounter(tenant)
		if err != nil {
			incTransactionErrorsCounter(tenant, metric.SQLTypeCommit)
		}
	}()
	txnOp := th.GetTxnOperator()
	if txnOp == nil {
		logErrorf(sessionProfile, "CommitTxn: txn operator is null")
	}

	txnId := txnOp.Txn().DebugString()
	logDebugf(sessionProfile, "CommitTxn txnId:%s", txnId)
	defer func() {
		logDebugf(sessionProfile, "CommitTxn exit txnId:%s", txnId)
	}()
	if err = storage.Commit(ctx, txnOp); err != nil {
		th.SetInvalid()
		logErrorf(sessionProfile, "CommitTxn: storage commit failed. txnId:%s error:%v", txnId, err)
		if txnOp != nil {
			err2 = txnOp.Rollback(ctx)
			if err2 != nil {
				logErrorf(sessionProfile, "CommitTxn: txn operator rollback failed. txnId:%s error:%v", txnId, err2)
			}
		}
		return err
	}
	if txnOp != nil {
		err = txnOp.Commit(ctx)
		if err != nil {
			th.SetInvalid()
			logErrorf(sessionProfile, "CommitTxn: txn operator commit failed. txnId:%s error:%v", txnId, err)
		}
	}
	th.SetInvalid()
	return err
}

func (th *TxnHandler) RollbackTxn() error {
	th.entryMu.Lock()
	defer th.entryMu.Unlock()
	if !th.IsValidTxn() {
		return nil
	}
	ses := th.GetSession()
	sessionProfile := ses.GetConciseProfile()
	ctx := ses.GetRequestContext()
	if ctx == nil {
		panic("context should not be nil")
	}
	storage := th.GetStorage()
	ctx, cancel := context.WithTimeout(
		ctx,
		storage.Hints().CommitOrRollbackTimeout,
	)
	defer cancel()
	var err, err2 error
	defer func() {
		// metric count
		tenant := ses.GetTenantName(nil)
		incTransactionCounter(tenant)
		incTransactionErrorsCounter(tenant, metric.SQLTypeOther) // exec rollback cnt
		if err != nil {
			incTransactionErrorsCounter(tenant, metric.SQLTypeRollback)
		}
	}()
	txnOp := th.GetTxnOperator()
	if txnOp == nil {
		logErrorf(sessionProfile, "RollbackTxn: txn operator is null")
	}
	txnId := txnOp.Txn().DebugString()
	logDebugf(sessionProfile, "RollbackTxn txnId:%s", txnId)
	defer func() {
		logDebugf(sessionProfile, "RollbackTxn exit txnId:%s", txnId)
	}()
	if err = storage.Rollback(ctx, txnOp); err != nil {
		th.SetInvalid()
		logErrorf(sessionProfile, "RollbackTxn: storage rollback failed. txnId:%s error:%v", txnId, err)
		if txnOp != nil {
			err2 = txnOp.Rollback(ctx)
			if err2 != nil {
				logErrorf(sessionProfile, "RollbackTxn: txn operator rollback failed. txnId:%s error:%v", txnId, err2)
			}
		}
		return err
	}
	if txnOp != nil {
		err = txnOp.Rollback(ctx)
		if err != nil {
			th.SetInvalid()
			logErrorf(sessionProfile, "RollbackTxn: txn operator commit failed. txnId:%s error:%v", txnId, err)
		}
	}
	th.SetInvalid()
	return err
}

func (th *TxnHandler) GetStorage() engine.Engine {
	th.mu.Lock()
	defer th.mu.Unlock()
	return th.storage
}

func (th *TxnHandler) GetTxn() (TxnOperator, error) {
	err := th.GetSession().TxnStart()
	if err != nil {
		logutil.Errorf("GetTxn. error:%v", err)
		return nil, err
	}
	return th.GetTxnOperator(), nil
}

func (th *TxnHandler) GetTxnOnly() TxnOperator {
	th.mu.Lock()
	defer th.mu.Unlock()
	return th.txn
}

var _ plan2.CompilerContext = &TxnCompilerContext{}

type QueryType int

const (
	TXN_DEFAULT QueryType = iota
	TXN_DELETE
	TXN_UPDATE
)

type TxnCompilerContext struct {
	dbName     string
	QryTyp     QueryType
	txnHandler *TxnHandler
	ses        *Session
	proc       *process.Process
	mu         sync.Mutex
}

func InitTxnCompilerContext(txn *TxnHandler, db string) *TxnCompilerContext {
	return &TxnCompilerContext{txnHandler: txn, dbName: db, QryTyp: TXN_DEFAULT}
}

func (tcc *TxnCompilerContext) GetQueryType() QueryType {
	tcc.mu.Lock()
	defer tcc.mu.Unlock()
	return tcc.QryTyp
}

func (tcc *TxnCompilerContext) SetSession(ses *Session) {
	tcc.mu.Lock()
	defer tcc.mu.Unlock()
	tcc.ses = ses
}

func (tcc *TxnCompilerContext) GetSession() *Session {
	tcc.mu.Lock()
	defer tcc.mu.Unlock()
	return tcc.ses
}

func (tcc *TxnCompilerContext) GetTxnHandler() *TxnHandler {
	tcc.mu.Lock()
	defer tcc.mu.Unlock()
	return tcc.txnHandler
}

func (tcc *TxnCompilerContext) GetUserName() string {
	tcc.mu.Lock()
	defer tcc.mu.Unlock()
	return tcc.ses.GetUserName()
}

func (tcc *TxnCompilerContext) SetQueryType(qryTyp QueryType) {
	tcc.mu.Lock()
	defer tcc.mu.Unlock()
	tcc.QryTyp = qryTyp
}

func (tcc *TxnCompilerContext) SetDatabase(db string) {
	tcc.mu.Lock()
	defer tcc.mu.Unlock()
	tcc.dbName = db
}

func (tcc *TxnCompilerContext) DefaultDatabase() string {
	tcc.mu.Lock()
	defer tcc.mu.Unlock()
	return tcc.dbName
}

func (tcc *TxnCompilerContext) GetRootSql() string {
	return tcc.GetSession().GetSql()
}

func (tcc *TxnCompilerContext) GetAccountId() uint32 {
	return tcc.ses.accountId
}

func (tcc *TxnCompilerContext) GetContext() context.Context {
	return tcc.ses.requestCtx
}

func (tcc *TxnCompilerContext) DatabaseExists(name string) bool {
	var err error
	var txn TxnOperator
	txn, err = tcc.GetTxnHandler().GetTxn()
	if err != nil {
		return false
	}
	//open database
	ses := tcc.GetSession()
	_, err = tcc.GetTxnHandler().GetStorage().Database(ses.GetRequestContext(), name, txn)
	if err != nil {
		logErrorf(ses.GetConciseProfile(), "get database %v failed. error %v", name, err)
		return false
	}

	return true
}

func (tcc *TxnCompilerContext) getRelation(dbName string, tableName string) (engine.Relation, error) {
	dbName, err := tcc.ensureDatabaseIsNotEmpty(dbName)
	if err != nil {
		return nil, err
	}

	ses := tcc.GetSession()
	ctx := ses.GetRequestContext()
	txn, err := tcc.GetTxnHandler().GetTxn()
	if err != nil {
		return nil, err
	}

	//open database
	db, err := tcc.GetTxnHandler().GetStorage().Database(ctx, dbName, txn)
	if err != nil {
		logErrorf(ses.GetConciseProfile(), "get database %v error %v", dbName, err)
		return nil, err
	}

	tableNames, err := db.Relations(ctx)
	if err != nil {
		return nil, err
	}
	logDebugf(ses.GetConciseProfile(), "dbName %v tableNames %v", dbName, tableNames)

	//open table
	table, err := db.Relation(ctx, tableName)
	if err != nil {
		return nil, err
	}
	return table, nil
}

func (tcc *TxnCompilerContext) ensureDatabaseIsNotEmpty(dbName string) (string, error) {
	if len(dbName) == 0 {
		dbName = tcc.DefaultDatabase()
	}
	if len(dbName) == 0 {
		return "", moerr.NewNoDB(tcc.GetContext())
	}
	return dbName, nil
}

func (tcc *TxnCompilerContext) Resolve(dbName string, tableName string) (*plan2.ObjectRef, *plan2.TableDef) {
	dbName, err := tcc.ensureDatabaseIsNotEmpty(dbName)
	if err != nil {
		return nil, nil
	}
	table, err := tcc.getRelation(dbName, tableName)
	if err != nil {
		return nil, nil
	}
	ctx := tcc.GetSession().GetRequestContext()
	engineDefs, err := table.TableDefs(ctx)
	if err != nil {
		return nil, nil
	}

	var cols []*plan2.ColDef
	var defs []*plan2.TableDefType
	var properties []*plan2.Property
	var TableType, Createsql string
	var CompositePkey *plan2.ColDef = nil
	for _, def := range engineDefs {
		if attr, ok := def.(*engine.AttributeDef); ok {
			isCPkey := util.JudgeIsCompositePrimaryKeyColumn(attr.Attr.Name)
			col := &plan2.ColDef{
				Name: attr.Attr.Name,
				Typ: &plan2.Type{
					Id:          int32(attr.Attr.Type.Oid),
					Width:       attr.Attr.Type.Width,
					Precision:   attr.Attr.Type.Precision,
					Scale:       attr.Attr.Type.Scale,
					AutoIncr:    attr.Attr.AutoIncrement,
					Table:       tableName,
					NotNullable: attr.Attr.Default != nil && !attr.Attr.Default.NullAbility,
				},
				Primary:   attr.Attr.Primary,
				Default:   attr.Attr.Default,
				OnUpdate:  attr.Attr.OnUpdate,
				Comment:   attr.Attr.Comment,
				ClusterBy: attr.Attr.ClusterBy,
			}
			if isCPkey {
				CompositePkey = col
				continue
			}
			cols = append(cols, col)
		} else if pro, ok := def.(*engine.PropertiesDef); ok {
			for _, p := range pro.Properties {
				switch p.Key {
				case catalog.SystemRelAttr_Kind:
					TableType = p.Value
				case catalog.SystemRelAttr_CreateSQL:
					Createsql = p.Value
				default:
				}
				properties = append(properties, &plan2.Property{
					Key:   p.Key,
					Value: p.Value,
				})
			}
		} else if viewDef, ok := def.(*engine.ViewDef); ok {
			defs = append(defs, &plan2.TableDefType{
				Def: &plan2.TableDef_DefType_View{
					View: &plan2.ViewDef{
						View: viewDef.View,
					},
				},
			})
		} else if c, ok := def.(*engine.ConstraintDef); ok {
			for _, ct := range c.Cts {
				switch k := ct.(type) {
				case *engine.UniqueIndexDef:
					u := &plan.UniqueIndexDef{}
					err = u.UnMarshalUniqueIndexDef(([]byte)(k.UniqueIndex))
					if err != nil {
						return nil, nil
					}
					defs = append(defs, &plan.TableDef_DefType{
						Def: &plan.TableDef_DefType_UIdx{
							UIdx: u,
						},
					})
				case *engine.SecondaryIndexDef:
					s := &plan.SecondaryIndexDef{}
					err = s.UnMarshalSecondaryIndexDef(([]byte)(k.SecondaryIndex))
					if err != nil {
						return nil, nil
					}
					defs = append(defs, &plan.TableDef_DefType{
						Def: &plan.TableDef_DefType_SIdx{
							SIdx: s,
						},
					})
				}
			}
		} else if commnetDef, ok := def.(*engine.CommentDef); ok {
			properties = append(properties, &plan2.Property{
				Key:   catalog.SystemRelAttr_Comment,
				Value: commnetDef.Comment,
			})
		} else if partitionDef, ok := def.(*engine.PartitionDef); ok {
			p := &plan2.PartitionInfo{}
			err = p.UnMarshalPartitionInfo(([]byte)(partitionDef.Partition))
			if err != nil {
				return nil, nil
			}
			defs = append(defs, &plan2.TableDefType{
				Def: &plan2.TableDef_DefType_Partition{
					Partition: p,
				},
			})
		}
	}
	if len(properties) > 0 {
		defs = append(defs, &plan2.TableDefType{
			Def: &plan2.TableDef_DefType_Properties{
				Properties: &plan2.PropertiesDef{
					Properties: properties,
				},
			},
		})
	}

	if tcc.GetQueryType() != TXN_DEFAULT {
		hideKeys, err := table.GetHideKeys(ctx)
		if err != nil {
			return nil, nil
		}
		hideKey := hideKeys[0]
		cols = append(cols, &plan2.ColDef{
			Name: hideKey.Name,
			Typ: &plan2.Type{
				Id:        int32(hideKey.Type.Oid),
				Width:     hideKey.Type.Width,
				Precision: hideKey.Type.Precision,
				Scale:     hideKey.Type.Scale,
			},
			Primary: hideKey.Primary,
		})
	}

	//convert
	obj := &plan2.ObjectRef{
		SchemaName: dbName,
		ObjName:    tableName,
	}

	tableDef := &plan2.TableDef{
		Name:          tableName,
		Cols:          cols,
		Defs:          defs,
		TableType:     TableType,
		Createsql:     Createsql,
		CompositePkey: CompositePkey,
	}
	return obj, tableDef
}

func (tcc *TxnCompilerContext) ResolveVariable(varName string, isSystemVar, isGlobalVar bool) (interface{}, error) {
	if isSystemVar {
		if isGlobalVar {
			return tcc.GetSession().GetGlobalVar(varName)
		} else {
			return tcc.GetSession().GetSessionVar(varName)
		}
	} else {
		_, val, err := tcc.GetSession().GetUserDefinedVar(varName)
		return val, err
	}
}

func (tcc *TxnCompilerContext) GetPrimaryKeyDef(dbName string, tableName string) []*plan2.ColDef {
	ctx := tcc.GetSession().GetRequestContext()
	dbName, err := tcc.ensureDatabaseIsNotEmpty(dbName)
	if err != nil {
		return nil
	}
	relation, err := tcc.getRelation(dbName, tableName)
	if err != nil {
		return nil
	}

	priKeys, err := relation.GetPrimaryKeys(ctx)
	if err != nil {
		return nil
	}
	if len(priKeys) == 0 {
		return nil
	}

	priDefs := make([]*plan2.ColDef, 0, len(priKeys))
	for _, key := range priKeys {
		priDefs = append(priDefs, &plan2.ColDef{
			Name: key.Name,
			Typ: &plan2.Type{
				Id:        int32(key.Type.Oid),
				Width:     key.Type.Width,
				Precision: key.Type.Precision,
				Scale:     key.Type.Scale,
				Size:      key.Type.Size,
			},
			Primary: key.Primary,
		})
	}
	return priDefs
}

func (tcc *TxnCompilerContext) GetHideKeyDef(dbName string, tableName string) *plan2.ColDef {
	ctx := tcc.GetSession().GetRequestContext()
	dbName, err := tcc.ensureDatabaseIsNotEmpty(dbName)
	if err != nil {
		return nil
	}
	relation, err := tcc.getRelation(dbName, tableName)
	if err != nil {
		return nil
	}

	hideKeys, err := relation.GetHideKeys(ctx)
	if err != nil {
		return nil
	}
	if len(hideKeys) == 0 {
		return nil
	}
	hideKey := hideKeys[0]

	hideDef := &plan2.ColDef{
		Name: hideKey.Name,
		Typ: &plan2.Type{
			Id:        int32(hideKey.Type.Oid),
			Width:     hideKey.Type.Width,
			Precision: hideKey.Type.Precision,
			Scale:     hideKey.Type.Scale,
			Size:      hideKey.Type.Size,
		},
		Primary: hideKey.Primary,
	}
	return hideDef
}

func fixColumnName(cols []*engine.Attribute, expr *plan.Expr) {
	switch exprImpl := expr.Expr.(type) {
	case *plan.Expr_F:
		for _, arg := range exprImpl.F.Args {
			fixColumnName(cols, arg)
		}
	case *plan.Expr_Col:
		exprImpl.Col.Name = cols[exprImpl.Col.ColPos].Name
	}
}

func (tcc *TxnCompilerContext) Stats(obj *plan2.ObjectRef, e *plan2.Expr) (stats *plan2.Stats) {
	stats = new(plan2.Stats)
	dbName := obj.GetSchemaName()
	dbName, err := tcc.ensureDatabaseIsNotEmpty(dbName)
	if err != nil {
		return
	}
	tableName := obj.GetObjName()
	table, err := tcc.getRelation(dbName, tableName)
	if err != nil {
		return
	}
	if e != nil {
		cols, _ := table.TableColumns(tcc.GetSession().GetRequestContext())
		fixColumnName(cols, e)
	}
	blockNum, rows, err := table.FilteredStats(tcc.GetSession().GetRequestContext(), e)
	if err != nil {
		return
	}
	stats.Cost = float64(rows)
	stats.Outcnt = stats.Cost * plan2.DeduceSelectivity(e)
	stats.BlockNum = blockNum
	return
}

func (tcc *TxnCompilerContext) GetProcess() *process.Process {
	tcc.mu.Lock()
	defer tcc.mu.Unlock()
	return tcc.proc
}

func (tcc *TxnCompilerContext) SetProcess(proc *process.Process) {
	tcc.mu.Lock()
	defer tcc.mu.Unlock()
	tcc.proc = proc
}

// fakeDataSetFetcher gets the result set from the pipeline and save it in the session.
// It will not send the result to the client.
func fakeDataSetFetcher(handle interface{}, dataSet *batch.Batch) error {
	if handle == nil || dataSet == nil {
		return nil
	}

	ses := handle.(*Session)
	oq := newFakeOutputQueue(ses.GetMysqlResultSet())
	n := vector.Length(dataSet.Vecs[0])
	for j := 0; j < n; j++ { //row index
		if dataSet.Zs[j] <= 0 {
			continue
		}
		_, err := extractRowFromEveryVector(ses, dataSet, int64(j), oq)
		if err != nil {
			return err
		}
	}
	err := oq.flush()
	if err != nil {
		return err
	}
	ses.AppendMysqlResultSetOfBackgroundTask(ses.GetMysqlResultSet())
	return nil
}

// getResultSet extracts the result set
func getResultSet(ctx context.Context, bh BackgroundExec) ([]ExecResult, error) {
	results := bh.GetExecResultSet()
	rsset := make([]ExecResult, len(results))
	for i, value := range results {
		if er, ok := value.(ExecResult); ok {
			rsset[i] = er
		} else {
			return nil, moerr.NewInternalError(ctx, "it is not the type of result set")
		}
	}
	return rsset, nil
}

// executeSQLInBackgroundSession executes the sql in an independent session and transaction.
// It sends nothing to the client.
func executeSQLInBackgroundSession(ctx context.Context, mp *mpool.MPool, pu *config.ParameterUnit, sql string) ([]ExecResult, error) {
	bh := NewBackgroundHandler(ctx, mp, pu)
	defer bh.Close()
	logutil.Debugf("background exec sql:%v", sql)
	err := bh.Exec(ctx, sql)
	logutil.Debugf("background exec sql done")
	if err != nil {
		return nil, err
	}

	//get the result set
	//TODO: debug further
	//mrsArray := ses.GetAllMysqlResultSet()
	//for _, mrs := range mrsArray {
	//	for i := uint64(0); i < mrs.GetRowCount(); i++ {
	//		row, err := mrs.GetRow(i)
	//		if err != nil {
	//			return err
	//		}
	//		logutil.Info(row)
	//	}
	//}

	return getResultSet(ctx, bh)
}

type BackgroundHandler struct {
	mce *MysqlCmdExecutor
	ses *BackgroundSession
}

var NewBackgroundHandler = func(ctx context.Context, mp *mpool.MPool, pu *config.ParameterUnit) BackgroundExec {
	bh := &BackgroundHandler{
		mce: NewMysqlCmdExecutor(),
		ses: NewBackgroundSession(ctx, mp, pu, gSysVariables),
	}
	return bh
}

func (bh *BackgroundHandler) Close() {
	bh.mce.Close()
	bh.ses.Close()
}

func (bh *BackgroundHandler) Exec(ctx context.Context, sql string) error {
	bh.mce.SetSession(bh.ses.Session)
	if ctx == nil {
		ctx = bh.ses.GetRequestContext()
	}
	bh.mce.ChooseDoQueryFunc(bh.ses.GetParameterUnit().SV.EnableDoComQueryInProgress)
	//logutil.Debugf("-->bh:%s", sql)
	err := bh.mce.GetDoQueryFunc()(ctx, sql)
	if err != nil {
		return err
	}
	return err
}

func (bh *BackgroundHandler) GetExecResultSet() []interface{} {
	mrs := bh.ses.GetAllMysqlResultSet()
	ret := make([]interface{}, len(mrs))
	for i, mr := range mrs {
		ret[i] = mr
	}
	return ret
}

func (bh *BackgroundHandler) ClearExecResultSet() {
	bh.ses.ClearAllMysqlResultSet()
}<|MERGE_RESOLUTION|>--- conflicted
+++ resolved
@@ -168,11 +168,9 @@
 
 	lastInsertID uint64
 
-<<<<<<< HEAD
+	skipAuth bool
+
 	sqlSourceType string
-=======
-	skipAuth bool
->>>>>>> 87a12107
 }
 
 // Clean up all resources hold by the session.  As of now, the mpool
