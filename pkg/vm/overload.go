// Copyright 2021 Matrix Origin
//
// Licensed under the Apache License, Version 2.0 (the "License");
// you may not use this file except in compliance with the License.
// You may obtain a copy of the License at
//
//      http://www.apache.org/licenses/LICENSE-2.0
//
// Unless required by applicable law or agreed to in writing, software
// distributed under the License is distributed on an "AS IS" BASIS,
// WITHOUT WARRANTIES OR CONDITIONS OF ANY KIND, either express or implied.
// See the License for the specific language governing permissions and
// limitations under the License.

package vm

import (
	"bytes"

<<<<<<< HEAD
	"github.com/matrixorigin/matrixone/pkg/sql/colexec/externalfill"
=======
	"github.com/matrixorigin/matrixone/pkg/sql/colexec/lockop"
>>>>>>> 0b1c9988
	"github.com/matrixorigin/matrixone/pkg/sql/colexec/preinsert"

	"github.com/matrixorigin/matrixone/pkg/sql/colexec/anti"
	"github.com/matrixorigin/matrixone/pkg/sql/colexec/connector"
	"github.com/matrixorigin/matrixone/pkg/sql/colexec/deletion"
	"github.com/matrixorigin/matrixone/pkg/sql/colexec/dispatch"
	"github.com/matrixorigin/matrixone/pkg/sql/colexec/external"
	"github.com/matrixorigin/matrixone/pkg/sql/colexec/group"
	"github.com/matrixorigin/matrixone/pkg/sql/colexec/hashbuild"
	"github.com/matrixorigin/matrixone/pkg/sql/colexec/insert"
	"github.com/matrixorigin/matrixone/pkg/sql/colexec/intersect"
	"github.com/matrixorigin/matrixone/pkg/sql/colexec/intersectall"
	"github.com/matrixorigin/matrixone/pkg/sql/colexec/join"
	"github.com/matrixorigin/matrixone/pkg/sql/colexec/left"
	"github.com/matrixorigin/matrixone/pkg/sql/colexec/limit"
	"github.com/matrixorigin/matrixone/pkg/sql/colexec/loopanti"
	"github.com/matrixorigin/matrixone/pkg/sql/colexec/loopjoin"
	"github.com/matrixorigin/matrixone/pkg/sql/colexec/loopleft"
	"github.com/matrixorigin/matrixone/pkg/sql/colexec/loopmark"
	"github.com/matrixorigin/matrixone/pkg/sql/colexec/loopsemi"
	"github.com/matrixorigin/matrixone/pkg/sql/colexec/loopsingle"
	"github.com/matrixorigin/matrixone/pkg/sql/colexec/mark"
	"github.com/matrixorigin/matrixone/pkg/sql/colexec/merge"
	"github.com/matrixorigin/matrixone/pkg/sql/colexec/mergeblock"
	"github.com/matrixorigin/matrixone/pkg/sql/colexec/mergegroup"
	"github.com/matrixorigin/matrixone/pkg/sql/colexec/mergelimit"
	"github.com/matrixorigin/matrixone/pkg/sql/colexec/mergeoffset"
	"github.com/matrixorigin/matrixone/pkg/sql/colexec/mergeorder"
	"github.com/matrixorigin/matrixone/pkg/sql/colexec/mergetop"
	"github.com/matrixorigin/matrixone/pkg/sql/colexec/minus"
	"github.com/matrixorigin/matrixone/pkg/sql/colexec/offset"
	"github.com/matrixorigin/matrixone/pkg/sql/colexec/onduplicatekey"
	"github.com/matrixorigin/matrixone/pkg/sql/colexec/order"
	"github.com/matrixorigin/matrixone/pkg/sql/colexec/output"
	"github.com/matrixorigin/matrixone/pkg/sql/colexec/product"
	"github.com/matrixorigin/matrixone/pkg/sql/colexec/projection"
	"github.com/matrixorigin/matrixone/pkg/sql/colexec/restrict"
	"github.com/matrixorigin/matrixone/pkg/sql/colexec/right"
	"github.com/matrixorigin/matrixone/pkg/sql/colexec/semi"
	"github.com/matrixorigin/matrixone/pkg/sql/colexec/single"
	"github.com/matrixorigin/matrixone/pkg/sql/colexec/table_function"
	"github.com/matrixorigin/matrixone/pkg/sql/colexec/top"
	"github.com/matrixorigin/matrixone/pkg/sql/colexec/update"
	"github.com/matrixorigin/matrixone/pkg/vm/process"
)

var stringFunc = [...]func(any, *bytes.Buffer){
	Top:        top.String,
	Join:       join.String,
	Semi:       semi.String,
	Left:       left.String,
	Right:      right.String,
	Single:     single.String,
	Limit:      limit.String,
	Order:      order.String,
	Group:      group.String,
	Merge:      merge.String,
	Output:     output.String,
	Offset:     offset.String,
	Product:    product.String,
	Restrict:   restrict.String,
	Dispatch:   dispatch.String,
	Connector:  connector.String,
	Projection: projection.String,
	Anti:       anti.String,
	Mark:       mark.String,
	MergeBlock: mergeblock.String,
	LoopJoin:   loopjoin.String,
	LoopLeft:   loopleft.String,
	LoopSingle: loopsingle.String,
	LoopSemi:   loopsemi.String,
	LoopAnti:   loopanti.String,
	LoopMark:   loopmark.String,

	MergeTop:    mergetop.String,
	MergeLimit:  mergelimit.String,
	MergeOrder:  mergeorder.String,
	MergeGroup:  mergegroup.String,
	MergeOffset: mergeoffset.String,

	Deletion:       deletion.String,
	Insert:         insert.String,
	OnDuplicateKey: onduplicatekey.String,
	PreInsert:      preinsert.String,
	Update:         update.String,
	External:       external.String,
	ExternalFill:   externalfill.String,

	Minus:        minus.String,
	Intersect:    intersect.String,
	IntersectAll: intersectall.String,

	HashBuild: hashbuild.String,

	TableFunction: table_function.String,

	LockOp: lockop.String,
}

var prepareFunc = [...]func(*process.Process, any) error{
	Top:        top.Prepare,
	Join:       join.Prepare,
	Semi:       semi.Prepare,
	Left:       left.Prepare,
	Right:      right.Prepare,
	Single:     single.Prepare,
	Limit:      limit.Prepare,
	Order:      order.Prepare,
	Group:      group.Prepare,
	Merge:      merge.Prepare,
	Output:     output.Prepare,
	Offset:     offset.Prepare,
	Product:    product.Prepare,
	Restrict:   restrict.Prepare,
	Dispatch:   dispatch.Prepare,
	Connector:  connector.Prepare,
	Projection: projection.Prepare,
	Anti:       anti.Prepare,
	Mark:       mark.Prepare,
	MergeBlock: mergeblock.Prepare,
	LoopJoin:   loopjoin.Prepare,
	LoopLeft:   loopleft.Prepare,
	LoopSingle: loopsingle.Prepare,
	LoopSemi:   loopsemi.Prepare,
	LoopAnti:   loopanti.Prepare,
	LoopMark:   loopmark.Prepare,

	MergeTop:    mergetop.Prepare,
	MergeLimit:  mergelimit.Prepare,
	MergeOrder:  mergeorder.Prepare,
	MergeGroup:  mergegroup.Prepare,
	MergeOffset: mergeoffset.Prepare,

	Deletion:       deletion.Prepare,
	Insert:         insert.Prepare,
	OnDuplicateKey: onduplicatekey.Prepare,
	PreInsert:      preinsert.Prepare,
	Update:         update.Prepare,
	External:       external.Prepare,
	ExternalFill:   externalfill.Prepare,

	Minus:        minus.Prepare,
	Intersect:    intersect.Prepare,
	IntersectAll: intersectall.Prepare,

	HashBuild: hashbuild.Prepare,

	TableFunction: table_function.Prepare,

	LockOp: lockop.Prepare,
}

var execFunc = [...]func(int, *process.Process, any, bool, bool) (bool, error){
	Top:        top.Call,
	Join:       join.Call,
	Semi:       semi.Call,
	Left:       left.Call,
	Right:      right.Call,
	Single:     single.Call,
	Limit:      limit.Call,
	Order:      order.Call,
	Group:      group.Call,
	Merge:      merge.Call,
	Output:     output.Call,
	Offset:     offset.Call,
	Product:    product.Call,
	Restrict:   restrict.Call,
	Dispatch:   dispatch.Call,
	Connector:  connector.Call,
	Projection: projection.Call,
	Anti:       anti.Call,
	Mark:       mark.Call,
	MergeBlock: mergeblock.Call,
	LoopJoin:   loopjoin.Call,
	LoopLeft:   loopleft.Call,
	LoopSingle: loopsingle.Call,
	LoopSemi:   loopsemi.Call,
	LoopAnti:   loopanti.Call,
	LoopMark:   loopmark.Call,

	MergeTop:    mergetop.Call,
	MergeLimit:  mergelimit.Call,
	MergeOrder:  mergeorder.Call,
	MergeGroup:  mergegroup.Call,
	MergeOffset: mergeoffset.Call,

	Deletion:     deletion.Call,
	Insert:       insert.Call,
	Update:       update.Call,
	External:     external.Call,
	ExternalFill: externalfill.Call,

	OnDuplicateKey: onduplicatekey.Call,
	PreInsert:      preinsert.Call,

	Minus:        minus.Call,
	Intersect:    intersect.Call,
	IntersectAll: intersectall.Call,

	HashBuild: hashbuild.Call,

	TableFunction: table_function.Call,

	LockOp: lockop.Call,
}<|MERGE_RESOLUTION|>--- conflicted
+++ resolved
@@ -17,11 +17,7 @@
 import (
 	"bytes"
 
-<<<<<<< HEAD
-	"github.com/matrixorigin/matrixone/pkg/sql/colexec/externalfill"
-=======
 	"github.com/matrixorigin/matrixone/pkg/sql/colexec/lockop"
->>>>>>> 0b1c9988
 	"github.com/matrixorigin/matrixone/pkg/sql/colexec/preinsert"
 
 	"github.com/matrixorigin/matrixone/pkg/sql/colexec/anti"
@@ -108,7 +104,6 @@
 	PreInsert:      preinsert.String,
 	Update:         update.String,
 	External:       external.String,
-	ExternalFill:   externalfill.String,
 
 	Minus:        minus.String,
 	Intersect:    intersect.String,
@@ -161,7 +156,6 @@
 	PreInsert:      preinsert.Prepare,
 	Update:         update.Prepare,
 	External:       external.Prepare,
-	ExternalFill:   externalfill.Prepare,
 
 	Minus:        minus.Prepare,
 	Intersect:    intersect.Prepare,
@@ -208,11 +202,10 @@
 	MergeGroup:  mergegroup.Call,
 	MergeOffset: mergeoffset.Call,
 
-	Deletion:     deletion.Call,
-	Insert:       insert.Call,
-	Update:       update.Call,
-	External:     external.Call,
-	ExternalFill: externalfill.Call,
+	Deletion: deletion.Call,
+	Insert:   insert.Call,
+	Update:   update.Call,
+	External: external.Call,
 
 	OnDuplicateKey: onduplicatekey.Call,
 	PreInsert:      preinsert.Call,
