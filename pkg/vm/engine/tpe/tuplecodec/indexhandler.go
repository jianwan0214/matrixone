--- conflicted
+++ resolved
@@ -18,7 +18,6 @@
 	"errors"
 	"fmt"
 	"strconv"
-	"sync"
 
 	"github.com/matrixorigin/matrixcube/storage/kv/pebble"
 	"github.com/matrixorigin/matrixone/pkg/container/batch"
@@ -211,13 +210,11 @@
 	return vdis, nil
 }
 
-<<<<<<< HEAD
 func (ihi * IndexHandlerImpl) getPrimaryIndexKeyOfValue(readCtx interface{}, opt *batch.DumpOption) ([]byte, error) {
 	indexReadCtx,ok := readCtx.(*ReadContext)
 	if !ok {
 		return nil, nil
 	}
-
 	if len(opt.PrimaryValue) != len(indexReadCtx.IndexDesc.Attributes) {
 		return nil, errors.New("the input value cnt is not right")
 	}
@@ -254,8 +251,8 @@
 		case types.T_datetime:
 			value = types.Datetime(v)
 		default:
-			logutil.Errorf("getDataFromPipeline : unsupported type %d \n", indexReadCtx.IndexDesc.Attributes[i].Type)
-			return nil, fmt.Errorf("getDataFromPipeline : unsupported type %d \n", indexReadCtx.IndexDesc.Attributes[i].Type)
+			logutil.Errorf("getPrimaryIndexKeyOfValue : unsupported type %d \n", indexReadCtx.IndexDesc.Attributes[i].Type)
+			return nil, fmt.Errorf("getPrimaryIndexKeyOfValue : unsupported type %d \n", indexReadCtx.IndexDesc.Attributes[i].Type)
 		}
 
 		if value == nil {
@@ -268,33 +265,45 @@
 }
 
 func (ihi *IndexHandlerImpl) DumpReadFromIndex(readCtx interface{}) (*batch.Batch, int, error) {
-	fmt.Println("wangjian sql0 is")
 	indexReadCtx,ok := readCtx.(*ReadContext)
 	if !ok {
 		return nil, 0, errorReadContextIsInvalid
 	}
 
 	result := &batch.DumpResult{}
-
 	//check if we need the index key only.
 	//Attributes we want are in the index key only.
 	indexAttrIDs := descriptor.ExtractIndexAttributeIDs(indexReadCtx.IndexDesc.Attributes)
-	amForKey :=&AttributeMap{}
+	amForKey := &AttributeMap{}
 	amForValue := &AttributeMap{}
 	needKeyOnly := true
-	for i,attr := range indexReadCtx.ReadAttributeDescs {
-		if _,exist := indexAttrIDs[attr.ID]; exist {
+	var positionsInValue map[uint32]int
+	if ihi.useLayout {
+		positionsInValue = ihi.layoutSerializer.GetPositionsOfAttributesInTheValue(indexReadCtx.TableDesc, indexReadCtx.IndexDesc)
+	}
+	var exist2 bool
+	for i, attr := range indexReadCtx.ReadAttributeDescs {
+		if positionInIndex, exist := indexAttrIDs[attr.ID]; exist {
 			//id in the key
-			amForKey.Append(int(attr.ID),i)
+			amForKey.Append(int(attr.ID), positionInIndex, i)
 			result.Decode_keys.Attrs = append(result.Decode_keys.Attrs, attr.Name)
-		}else{
+		} else {
 			//id is not in the index key
 			//then find it in the value
 			needKeyOnly = false
-			amForValue.Append(int(attr.ID),i)
+			positionInValue := i
+			if ihi.useLayout {
+				if positionInValue, exist2 = positionsInValue[attr.ID]; !exist2 {
+					return nil, 0, errorInvalidAttributePosition
+				}
+			}
+
+			amForValue.Append(int(attr.ID), positionInValue, i)
 		}
 		result.Decode_values.Attrs = append(result.Decode_values.Attrs, attr.Name)
 	}
+	amForKey.BuildPositionInDecodedItemArray()
+	amForValue.BuildPositionInDecodedItemArray()
 
 	//1.encode prefix (tenantID,dbID,tableID,indexID)
 	tke := ihi.tch.GetEncoder()
@@ -331,19 +340,17 @@
 			if err != nil {
 				return nil, 0, err
 			}
-			fmt.Println("wangjian sql2 is", indexReadCtx.Opt.PrimaryKey)
 		}
 		if indexReadCtx.Opt.UseValue || indexReadCtx.Opt.UseKey {
-			keys, values, complete, nextScanKey, err = ihi.kv.GetWithPrefix(TupleKey(indexReadCtx.Opt.PrimaryKey), len(indexReadCtx.Opt.PrimaryKey), nil, indexReadCtx.Opt.ReadCnt)
-			fmt.Println("wangjian sql4 is", indexReadCtx.Opt.PrimaryKey)
+			keys, values, complete, nextScanKey, err = ihi.kv.GetWithPrefix(TupleKey(indexReadCtx.Opt.PrimaryKey), len(indexReadCtx.Opt.PrimaryKey), nil, false, indexReadCtx.Opt.ReadCnt)
 		} else {
 			keys, values, complete, nextScanKey, err = ihi.kv.GetWithPrefix(indexReadCtx.PrefixForScanKey,
 				indexReadCtx.LengthOfPrefixForScanKey,
 				indexReadCtx.PrefixEnd,
+				needKeyOnly,
 				uint64(needRead))
 		}
-		
-		
+
 		if err != nil {
 			return nil, 0, err
 		}
@@ -384,7 +391,6 @@
 				for j, value := range dis {
 					result.Decode_values.Vecs[j] = append(result.Decode_values.Vecs[j], value.Value)
 				}
-	
 			}
 		}
 	
@@ -396,14 +402,9 @@
 		}
 	}
 	bat.Result = result
-	fmt.Println("wangjian sql1 is")
 	return bat, rowRead, nil
 }
 
-var ES errorStorage
-
-=======
->>>>>>> f08565d6
 func (ihi *IndexHandlerImpl) ReadFromIndex(readCtx interface{}) (*batch.Batch, int, error) {
 	indexReadCtx, ok := readCtx.(*ReadContext)
 	if !ok {
