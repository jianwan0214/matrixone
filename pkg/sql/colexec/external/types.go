--- conflicted
+++ resolved
@@ -42,25 +42,9 @@
 }
 
 type ExParamConst struct {
-<<<<<<< HEAD
-	IgnoreLine    int
-	IgnoreLineTag int
-	ParallelLoad  bool
-	maxBatchSize  uint64
-	CreateSql     string
-	Attrs         []string
-	Cols          []*plan.ColDef
-	FileList      []string
-	FileSize      []int64
-	FileOffset    [][2]int
-	Name2ColIndex map[string]int32
-	Ctx           context.Context
-	Extern        *tree.ExternParam
-	tableDef      *plan.TableDef
-	ClusterTable  *plan.ClusterTable
-=======
 	IgnoreLine      int
 	IgnoreLineTag   int
+	ParallelLoad    bool
 	maxBatchSize    uint64
 	Idx             int
 	CreateSql       string
@@ -75,7 +59,6 @@
 	Extern          *tree.ExternParam
 	tableDef        *plan.TableDef
 	ClusterTable    *plan.ClusterTable
->>>>>>> 22395650
 }
 
 type ExParam struct {
