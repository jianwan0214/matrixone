// Copyright 2022 Matrix Origin
//
// Licensed under the Apache License, Version 2.0 (the "License");
// you may not use this file except in compliance with the License.
// You may obtain a copy of the License at
//
//      http://www.apache.org/licenses/LICENSE-2.0
//
// Unless required by applicable law or agreed to in writing, software
// distributed under the License is distributed on an "AS IS" BASIS,
// WITHOUT WARRANTIES OR CONDITIONS OF ANY KIND, either express or implied.
// See the License for the specific language governing permissions and
// limitations under the License.

package external

import (
	"bytes"
	"context"
	"encoding/json"
	"fmt"
	"os"
	"path/filepath"
	"testing"

	"github.com/matrixorigin/matrixone/pkg/container/types"
	"github.com/matrixorigin/matrixone/pkg/sql/parsers/tree"
	"github.com/matrixorigin/matrixone/pkg/sql/plan"
	"github.com/matrixorigin/matrixone/pkg/testutil"
	"github.com/matrixorigin/matrixone/pkg/vm/process"
	"github.com/smartystreets/goconvey/convey"
	"github.com/stretchr/testify/assert"
)

const (
	Rows = 10 // default rows
)

// add unit tests for cases
type externalTestCase struct {
	arg      *Argument
	types    []types.Type
	proc     *process.Process
	cancel   context.CancelFunc
	format   string
	jsondata string
}

var (
	cases         []externalTestCase
	defaultOption = []string{"filepath", "abc", "format", "jsonline", "jsondata", "array"}
)

func newTestCase(all bool, format, jsondata string) externalTestCase {
	proc := testutil.NewProcess()
	proc.FileService = testutil.NewFS()
	ctx, cancel := context.WithCancel(context.Background())
	return externalTestCase{
		proc: proc,
		types: []types.Type{
			{Oid: types.T_int8},
		},
		arg: &Argument{
			Es: &ExternalParam{
				Ctx:       ctx,
				Fileparam: &ExternalFileparam{},
				Filter:    &FilterParam{},
			},
		},
		cancel:   cancel,
		format:   format,
		jsondata: jsondata,
	}
}

func init() {
	cases = []externalTestCase{
		newTestCase(true, tree.CSV, ""),
		newTestCase(true, tree.JSONLINE, tree.OBJECT),
		newTestCase(true, tree.JSONLINE, tree.ARRAY),
	}
}

func Test_String(t *testing.T) {
	buf := new(bytes.Buffer)
	String(cases[0].arg, buf)
}

func Test_Prepare(t *testing.T) {
	convey.Convey("external Prepare", t, func() {
		for _, tcs := range cases {
			param := tcs.arg.Es
			extern := &tree.ExternParam{
				Filepath: "",
				Tail: &tree.TailParameter{
					IgnoredLines: 0,
				},
				FileService: tcs.proc.FileService,
				Format:      tcs.format,
				JsonData:    tcs.jsondata,
				Option:      defaultOption,
				Ctx:         context.Background(),
			}
			json_byte, err := json.Marshal(extern)
			if err != nil {
				panic(err)
			}
			param.CreateSql = string(json_byte)
			tcs.arg.Es.Extern = extern
			err = Prepare(tcs.proc, tcs.arg)
			convey.So(err, convey.ShouldBeNil)
			convey.So(param.FileList, convey.ShouldBeNil)
			convey.So(param.Fileparam.FileCnt, convey.ShouldEqual, 0)

			extern.Format = "test"
			json_byte, err = json.Marshal(extern)
			convey.So(err, convey.ShouldBeNil)
			param.CreateSql = string(json_byte)
			err = Prepare(tcs.proc, tcs.arg)
			convey.So(err, convey.ShouldBeNil)

			if tcs.format == tree.JSONLINE {
				extern = &tree.ExternParam{
					Filepath: "",
					Tail: &tree.TailParameter{
						IgnoredLines: 0,
					},
					Format: tcs.format,
					Option: defaultOption,
				}
				extern.JsonData = tcs.jsondata
				json_byte, err = json.Marshal(extern)
				convey.So(err, convey.ShouldBeNil)
				param.CreateSql = string(json_byte)
				err = Prepare(tcs.proc, tcs.arg)
				convey.So(err, convey.ShouldBeNil)
				convey.So(param.FileList, convey.ShouldResemble, []string(nil))
				convey.So(param.Fileparam.FileCnt, convey.ShouldEqual, 0)

				extern.Option = []string{"filepath", "abc", "format", "jsonline", "jsondata", "test"}
				json_byte, err = json.Marshal(extern)
				convey.So(err, convey.ShouldBeNil)
				param.CreateSql = string(json_byte)

				err = Prepare(tcs.proc, tcs.arg)
				convey.So(err, convey.ShouldBeNil)
			}
		}
	})
}

func Test_Call(t *testing.T) {
	convey.Convey("external Call", t, func() {
		for _, tcs := range cases {
			param := tcs.arg.Es
			extern := &tree.ExternParam{
				Filepath: "",
				Tail: &tree.TailParameter{
					IgnoredLines: 0,
				},
				FileService: tcs.proc.FileService,
				Format:      tcs.format,
				JsonData:    tcs.jsondata,
				Ctx:         context.Background(),
			}
			param.Extern = extern
			param.Fileparam.End = false
			param.FileList = []string{"abc.txt"}
			end, err := Call(1, tcs.proc, tcs.arg, false, false)
			convey.So(err, convey.ShouldNotBeNil)
			convey.So(end, convey.ShouldBeFalse)

			param.Fileparam.End = false
			end, err = Call(1, tcs.proc, tcs.arg, false, false)
			convey.So(err, convey.ShouldBeNil)
			convey.So(end, convey.ShouldBeTrue)

			param.Fileparam.End = true
			end, err = Call(1, tcs.proc, tcs.arg, false, false)
			convey.So(err, convey.ShouldBeNil)
			convey.So(end, convey.ShouldBeTrue)
		}
	})
}

func Test_getCompressType(t *testing.T) {
	convey.Convey("getCompressType succ", t, func() {
		param := &tree.ExternParam{
			CompressType: tree.GZIP,
			Ctx:          context.Background(),
		}
		compress := getCompressType(param)
		convey.So(compress, convey.ShouldEqual, param.CompressType)

		param.CompressType = tree.AUTO
		param.Filepath = "a.gz"
		compress = getCompressType(param)
		convey.So(compress, convey.ShouldEqual, tree.GZIP)

		param.Filepath = "a.bz2"
		compress = getCompressType(param)
		convey.So(compress, convey.ShouldEqual, tree.BZIP2)

		param.Filepath = "a.lz4"
		compress = getCompressType(param)
		convey.So(compress, convey.ShouldEqual, tree.LZ4)

		param.Filepath = "a.csv"
		compress = getCompressType(param)
		convey.So(compress, convey.ShouldEqual, tree.NOCOMPRESS)

		param.Filepath = "a"
		compress = getCompressType(param)
		convey.So(compress, convey.ShouldEqual, tree.NOCOMPRESS)
	})
}

func Test_getUnCompressReader(t *testing.T) {
	convey.Convey("getUnCompressReader succ", t, func() {
		param := &tree.ExternParam{
			CompressType: tree.NOCOMPRESS,
			Ctx:          context.Background(),
		}
		read, err := getUnCompressReader(param, nil)
		convey.So(read, convey.ShouldBeNil)
		convey.So(err, convey.ShouldBeNil)

		param.CompressType = tree.BZIP2
		read, err = getUnCompressReader(param, &os.File{})
		convey.So(read, convey.ShouldNotBeNil)
		convey.So(err, convey.ShouldBeNil)

		param.CompressType = tree.FLATE
		read, err = getUnCompressReader(param, &os.File{})
		convey.So(read, convey.ShouldNotBeNil)
		convey.So(err, convey.ShouldBeNil)

		param.CompressType = tree.LZ4
		read, err = getUnCompressReader(param, &os.File{})
		convey.So(read, convey.ShouldNotBeNil)
		convey.So(err, convey.ShouldBeNil)

		param.CompressType = tree.LZW
		read, err = getUnCompressReader(param, &os.File{})
		convey.So(read, convey.ShouldBeNil)
		convey.So(err, convey.ShouldNotBeNil)

		param.CompressType = "abc"
		read, err = getUnCompressReader(param, &os.File{})
		convey.So(read, convey.ShouldBeNil)
		convey.So(err, convey.ShouldNotBeNil)
	})
}

func Test_makeBatch(t *testing.T) {
	convey.Convey("makeBatch succ", t, func() {
		col := &plan.ColDef{
			Typ: &plan.Type{
				Id: int32(types.T_bool),
			},
		}
		param := &ExternalParam{
			Cols:  []*plan.ColDef{col},
			Attrs: []string{"a"},
		}
		plh := &ParseLineHandler{
			batchSize: 1,
		}
		_ = makeBatch(param, plh.batchSize, testutil.TestUtilMp)
	})
}

func Test_GetBatchData(t *testing.T) {
	convey.Convey("GetBatchData succ", t, func() {
		line := []string{"1", "2", "3", "4", "5", "6", "7", "8", "9", "10", "11", "12", "13", "2020-09-07",
			"2020-09-07 00:00:00", "16", "17", "2020-09-07 00:00:00"}
		atrrs := []string{"col1", "col2", "col3", "col4", "col5", "col6", "col7", "col8", "col9", "col10",
			"col11", "col12", "col13", "col14", "col15", "col16", "col17", "col18"}
		buf := bytes.NewBuffer(nil)
		buf.WriteString("{")
		for idx, attr := range atrrs {
			buf.WriteString(fmt.Sprintf("\"%s\":\"%s\"", attr, line[idx]))
			if idx != len(atrrs)-1 {
				buf.WriteString(",")
			}
		}
		buf.WriteString("}")
		jsonline_object := []string{buf.String()}
		buf.Reset()
		for idx, attr := range atrrs {
			if idx == 0 {
				buf.WriteString(fmt.Sprintf("\"%s\":\"%s\"", line[idx], line[idx]))
			} else {
				buf.WriteString(fmt.Sprintf("\"%s\":\"%s\"", attr, line[idx]))
			}
			if idx != len(atrrs)-1 {
				buf.WriteString(",")
			}
		}
		jsonline_object_key_not_match := []string{"{" + buf.String() + "}"}
		buf.Reset()
		buf.WriteString("[")
		for idx := range line {
			buf.WriteString(fmt.Sprintf("\"%s\"", line[idx]))
			if idx != len(atrrs)-1 {
				buf.WriteString(",")
			}
		}
		buf.WriteString("]")
		jsonline_array := []string{buf.String()}
		buf.Reset()
		buf.WriteString("{")
		for i := 0; i < len(line)-1; i++ {
			buf.WriteString(fmt.Sprintf("\"%s\":\"%s\",", atrrs[i], line[i]))
			if i != len(line)-2 {
				buf.WriteString(",")
			}
		}
		buf.WriteString("}")
		jsonline_object_less := []string{buf.String()}
		buf.Reset()
		buf.WriteString("[")
		for i := 0; i < len(line)-1; i++ {
			buf.WriteString(fmt.Sprintf("\"%s\"", line[i]))
			if i != len(line)-2 {
				buf.WriteString(",")
			}
		}
		buf.WriteString("]")
		jsonline_array_less := []string{buf.String()}

		cols := []*plan.ColDef{
			{
				Typ: &plan.Type{
					Id: int32(types.T_bool),
				},
			},
			{
				Typ: &plan.Type{
					Id: int32(types.T_int8),
				},
			},
			{
				Typ: &plan.Type{
					Id: int32(types.T_int16),
				},
			},
			{
				Typ: &plan.Type{
					Id: int32(types.T_int32),
				},
			},
			{
				Typ: &plan.Type{
					Id: int32(types.T_int64),
				},
			},
			{
				Typ: &plan.Type{
					Id: int32(types.T_uint8),
				},
			},
			{
				Typ: &plan.Type{
					Id: int32(types.T_uint16),
				},
			},
			{
				Typ: &plan.Type{
					Id: int32(types.T_uint32),
				},
			},
			{
				Typ: &plan.Type{
					Id: int32(types.T_uint64),
				},
			},
			{
				Typ: &plan.Type{
					Id:        int32(types.T_float32),
					Precision: -1,
				},
			},
			{
				Typ: &plan.Type{
					Id:        int32(types.T_float64),
					Precision: -1,
				},
			},
			{
				Typ: &plan.Type{
					Id: int32(types.T_varchar),
				},
			},
			{
				Typ: &plan.Type{
					Id: int32(types.T_json),
				},
			},
			{
				Typ: &plan.Type{
					Id: int32(types.T_date),
				},
			},
			{
				Typ: &plan.Type{
					Id: int32(types.T_datetime),
				},
			},
			{
				Typ: &plan.Type{
					Id:    int32(types.T_decimal64),
					Width: 15,
					Scale: 0,
				},
			},
			{
				Typ: &plan.Type{
					Id:    int32(types.T_decimal128),
					Width: 17,
					Scale: 0,
				},
			},
			{
				Typ: &plan.Type{
					Id: int32(types.T_timestamp),
				},
			},
		}
		param := &ExternalParam{
			Attrs: atrrs,
			Cols:  cols,
			Extern: &tree.ExternParam{
				Tail: &tree.TailParameter{
					Fields: &tree.Fields{},
				},
				Format: tree.CSV,
				Ctx:    context.Background(),
			},
		}
		param.Name2ColIndex = make(map[string]int32)
		for i := 0; i < len(atrrs); i++ {
			param.Name2ColIndex[atrrs[i]] = int32(i)
		}
		plh := &ParseLineHandler{
			batchSize:        1,
			simdCsvLineArray: [][]string{line},
		}

		proc := testutil.NewProc()
		_, err := GetBatchData(param, plh, proc)
		convey.So(err, convey.ShouldBeNil)

		plh.simdCsvLineArray = [][]string{line[:1]}
		_, err = GetBatchData(param, plh, proc)
		convey.So(err, convey.ShouldNotBeNil)

		for i := 0; i < len(atrrs); i++ {
			line[i] = "\\N"
		}
		plh.simdCsvLineArray = [][]string{line}
		_, err = GetBatchData(param, plh, proc)
		convey.So(err, convey.ShouldBeNil)

		line = []string{"0", "1.0", "2.0", "3.0", "4.0", "5.0", "6.0", "7.0", "8.0", "9.0", "10.0", "11.0", "13", "2020-09-07",
			"2020-09-07 00:00:00", "16", "17", "2020-09-07 00:00:00"}
		plh.simdCsvLineArray = [][]string{line}
		_, err = GetBatchData(param, plh, proc)
		convey.So(err, convey.ShouldBeNil)

		line = []string{"truefalse", "128", "32768", "2147483648", "9223372036854775808", "256", "65536", "4294967296", "18446744073709551616",
			"float32", "float64", "", "13", "date", "datetime", "decimal64", "decimal128", "timestamp"}
		for i := 0; i < len(atrrs); i++ {
			tmp := atrrs[i:]
			param.Attrs = tmp
			param.Cols = cols[i:]
			plh.simdCsvLineArray = [][]string{line}
			_, err = GetBatchData(param, plh, proc)
			convey.So(err, convey.ShouldNotBeNil)
		}

		param.Extern.Tail.Fields.EnclosedBy = 't'
		_, err = GetBatchData(param, plh, proc)
		convey.So(err, convey.ShouldNotBeNil)

		line[1] = "128.9"
		line[2] = "32768.9"
		line[3] = "2147483648.9"
		line[4] = "a.9"
		line[5] = "256.9"
		line[6] = "65536.9"
		line[7] = "4294967296.9"
		line[8] = "a.9"
		for i := 1; i <= 8; i++ {
			tmp := atrrs[i:]
			param.Attrs = tmp
			param.Cols = cols[i:]
			plh.simdCsvLineArray = [][]string{line}
			_, err = GetBatchData(param, plh, proc)
			convey.So(err, convey.ShouldNotBeNil)
		}

		//test jsonline
		param.Extern.Format = tree.JSONLINE
		param.Extern.JsonData = tree.OBJECT
		param.Attrs = atrrs
		param.Cols = cols
		plh.simdCsvLineArray = [][]string{jsonline_object}
		_, err = GetBatchData(param, plh, proc)
		convey.So(err, convey.ShouldBeNil)
		plh.simdCsvLineArray = [][]string{jsonline_object_less}
		_, err = GetBatchData(param, plh, proc)
		convey.So(err, convey.ShouldNotBeNil)
		plh.simdCsvLineArray = [][]string{jsonline_object_key_not_match}
		_, err = GetBatchData(param, plh, proc)
		convey.So(err, convey.ShouldNotBeNil)

		param.Extern.Format = tree.CSV
		_, err = GetBatchData(param, plh, proc)
		convey.So(err, convey.ShouldNotBeNil)

<<<<<<< HEAD
		param.Extern.Format = tree.JSONLINE
		param.Extern.JsonData = tree.ARRAY
=======
		param.extern.Format = tree.JSONLINE
		param.extern.JsonData = tree.ARRAY
		param.prevStr = ""
>>>>>>> eaad741b
		plh.simdCsvLineArray = [][]string{jsonline_array}
		_, err = GetBatchData(param, plh, proc)
		convey.So(err, convey.ShouldBeNil)
		prevStr, str := jsonline_array[0][:len(jsonline_array[0])-2], jsonline_array[0][len(jsonline_array[0])-2:]
		plh.simdCsvLineArray = [][]string{{prevStr}}
		_, err = GetBatchData(param, plh, proc)
		convey.So(err, convey.ShouldBeNil)
		convey.So(param.prevStr, convey.ShouldEqual, prevStr)

		plh.simdCsvLineArray = [][]string{{str}}
		_, err = GetBatchData(param, plh, proc)
		convey.So(err, convey.ShouldBeNil)

		param.Extern.JsonData = "test"
		_, err = GetBatchData(param, plh, proc)
		convey.So(err, convey.ShouldNotBeNil)

		plh.simdCsvLineArray = [][]string{jsonline_array_less}
		_, err = GetBatchData(param, plh, proc)
		convey.So(err, convey.ShouldNotBeNil)

		jsonline_array_less[0] = jsonline_object_less[0][1:]
		plh.simdCsvLineArray = [][]string{jsonline_array_less}
		_, err = GetBatchData(param, plh, proc)
		convey.So(err, convey.ShouldNotBeNil)
		jsonline_array = append(jsonline_array, jsonline_array_less...)
		plh.simdCsvLineArray = [][]string{jsonline_array}
		_, err = GetBatchData(param, plh, proc)
		convey.So(err, convey.ShouldNotBeNil)
	})
}

func TestReadDirSymlink(t *testing.T) {
	root := t.TempDir()
	ctx := context.Background()

	// create a/b/c
	err := os.MkdirAll(filepath.Join(root, "a", "b", "c"), 0755)
	assert.Nil(t, err)

	// write a/b/c/foo
	err = os.WriteFile(filepath.Join(root, "a", "b", "c", "foo"), []byte("abc"), 0644)
	assert.Nil(t, err)

	// symlink a/b/d to a/b/c
	err = os.Symlink(
		filepath.Join(root, "a", "b", "c"),
		filepath.Join(root, "a", "b", "d"),
	)
	assert.Nil(t, err)

	// read a/b/d/foo
	fooPathInB := filepath.Join(root, "a", "b", "d", "foo")
	files, err := ReadDir(&tree.ExternParam{
		Filepath: fooPathInB,
		Ctx:      ctx,
	})
	assert.Nil(t, err)
	assert.Equal(t, 1, len(files))
	assert.Equal(t, fooPathInB, files[0])

	path1 := root + "/a//b/./../b/c/foo"
	files1, err := ReadDir(&tree.ExternParam{
		Filepath: path1,
		Ctx:      ctx,
	})
	assert.Nil(t, err)
	pathWant1 := root + "/a/b/c/foo"
	assert.Equal(t, 1, len(files1))
	assert.Equal(t, pathWant1, files1[0])
}<|MERGE_RESOLUTION|>--- conflicted
+++ resolved
@@ -519,14 +519,9 @@
 		_, err = GetBatchData(param, plh, proc)
 		convey.So(err, convey.ShouldNotBeNil)
 
-<<<<<<< HEAD
 		param.Extern.Format = tree.JSONLINE
 		param.Extern.JsonData = tree.ARRAY
-=======
-		param.extern.Format = tree.JSONLINE
-		param.extern.JsonData = tree.ARRAY
 		param.prevStr = ""
->>>>>>> eaad741b
 		plh.simdCsvLineArray = [][]string{jsonline_array}
 		_, err = GetBatchData(param, plh, proc)
 		convey.So(err, convey.ShouldBeNil)
