--- conflicted
+++ resolved
@@ -672,10 +672,6 @@
 				vBytes := vec.Col.(*types.Bytes)
 				if isNullOrEmpty {
 					nulls.Add(vec.Nsp, uint64(rowIdx))
-<<<<<<< HEAD
-					vBytes.Lengths[rowIdx] = 0
-=======
->>>>>>> 48bb99c7
 				} else {
 					vBytes.Offsets[rowIdx] = uint32(len(vBytes.Data))
 					vBytes.Data = append(vBytes.Data, field...)
