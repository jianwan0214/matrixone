// Copyright 2022 Matrix Origin
//
// Licensed under the Apache License, Version 2.0 (the "License");
// you may not use this file except in compliance with the License.
// You may obtain a copy of the License at
//
//      http://www.apache.org/licenses/LICENSE-2.0
//
// Unless required by applicable law or agreed to in writing, software
// distributed under the License is distributed on an "AS IS" BASIS,
// WITHOUT WARRANTIES OR CONDITIONS OF ANY KIND, either express or implied.
// See the License for the specific language governing permissions and
// limitations under the License.

package external

import (
	"bufio"
	"bytes"
	"compress/bzip2"
	"compress/flate"
	"compress/gzip"
	"compress/zlib"
	"context"
	"encoding/csv"
	"encoding/json"
	"errors"
	"fmt"
	"io"
	"math"
	"os"
	"path/filepath"
	"strconv"
	"strings"
	"sync/atomic"
	"time"

	"github.com/matrixorigin/matrixone/pkg/catalog"
	"github.com/matrixorigin/matrixone/pkg/common/moerr"
	"github.com/matrixorigin/matrixone/pkg/common/morpc"
	"github.com/matrixorigin/matrixone/pkg/common/mpool"
	"github.com/matrixorigin/matrixone/pkg/container/batch"
	"github.com/matrixorigin/matrixone/pkg/container/bytejson"
	"github.com/matrixorigin/matrixone/pkg/container/nulls"
	"github.com/matrixorigin/matrixone/pkg/container/types"
	"github.com/matrixorigin/matrixone/pkg/container/vector"
	"github.com/matrixorigin/matrixone/pkg/fileservice"
	"github.com/matrixorigin/matrixone/pkg/logutil"
	"github.com/matrixorigin/matrixone/pkg/objectio"
	"github.com/matrixorigin/matrixone/pkg/pb/plan"
	"github.com/matrixorigin/matrixone/pkg/sql/colexec"
	"github.com/matrixorigin/matrixone/pkg/sql/parsers/tree"
	plan2 "github.com/matrixorigin/matrixone/pkg/sql/plan"
	"github.com/matrixorigin/matrixone/pkg/util/errutil"
	"github.com/matrixorigin/matrixone/pkg/util/trace"
	"github.com/matrixorigin/matrixone/pkg/vm/engine/tae/blockio"
	"github.com/matrixorigin/matrixone/pkg/vm/engine/tae/options"
	"github.com/matrixorigin/matrixone/pkg/vm/process"
	"github.com/pierrec/lz4"
)

var (
	ONE_BATCH_MAX_ROW  = int(options.DefaultBlockMaxRows)
	S3_PARALLEL_MAXNUM = 10
)

var (
	STATEMENT_ACCOUNT = "account"
)

func String(arg any, buf *bytes.Buffer) {
	buf.WriteString("external output")
}

func Prepare(proc *process.Process, arg any) error {
	_, span := trace.Start(proc.Ctx, "ExternalPrepare")
	defer span.End()
	param := arg.(*Argument).Es
	if proc.Lim.MaxMsgSize == 0 {
		param.maxBatchSize = uint64(morpc.GetMessageSize())
	} else {
		param.maxBatchSize = proc.Lim.MaxMsgSize
	}
	param.maxBatchSize = uint64(float64(param.maxBatchSize) * 0.6)
	if param.Extern == nil {
		param.Extern = &tree.ExternParam{}
		if err := json.Unmarshal([]byte(param.CreateSql), param.Extern); err != nil {
			return err
		}
		if err := plan2.InitS3Param(param.Extern); err != nil {
			return err
		}
		param.Extern.FileService = proc.FileService
	}
	if param.Extern.Format == tree.JSONLINE {
		if param.Extern.JsonData != tree.OBJECT && param.Extern.JsonData != tree.ARRAY {
			param.Fileparam.End = true
			return moerr.NewNotSupported(proc.Ctx, "the jsonline format '%s' is not supported now", param.Extern.JsonData)
		}
	}
	param.IgnoreLineTag = int(param.Extern.Tail.IgnoredLines)
	param.IgnoreLine = param.IgnoreLineTag
	if len(param.FileList) == 0 {
		logutil.Warnf("no such file '%s'", param.Extern.Filepath)
		param.Fileparam.End = true
	}
	param.Fileparam.FileCnt = len(param.FileList)
	param.Ctx = proc.Ctx
	param.Zoneparam = &ZonemapFileparam{}
	name2ColIndex := make(map[string]int32, len(param.Cols))
	for i := 0; i < len(param.Cols); i++ {
		name2ColIndex[param.Cols[i].Name] = int32(i)
	}
	param.tableDef = &plan.TableDef{
		Name2ColIndex: name2ColIndex,
	}
	var columns []int
	param.Filter.columnMap, columns, param.Filter.maxCol = plan2.GetColumnsByExpr(param.Filter.FilterExpr, param.tableDef)
	param.Filter.columns = make([]uint16, len(columns))
	param.Filter.defColumns = make([]uint16, len(columns))
	for i := 0; i < len(columns); i++ {
		col := param.Cols[columns[i]]
		param.Filter.columns[i] = uint16(param.Name2ColIndex[col.Name])
		param.Filter.defColumns[i] = uint16(columns[i])
	}

	param.Filter.exprMono = plan2.CheckExprIsMonotonic(proc.Ctx, param.Filter.FilterExpr)
	param.Filter.File2Size = make(map[string]int64)
	return nil
}

func Call(idx int, proc *process.Process, arg any, isFirst bool, isLast bool) (bool, error) {
	ctx, span := trace.Start(proc.Ctx, "ExternalCall")
	defer span.End()
	select {
	case <-proc.Ctx.Done():
		proc.SetInputBatch(nil)
		return true, nil
	default:
	}
	t1 := time.Now()
	anal := proc.GetAnalyze(idx)
	anal.Start()
	defer func() {
		anal.Stop()
		anal.AddScanTime(t1)
	}()
	anal.Input(nil, isFirst)
	param := arg.(*Argument).Es
	if param.Fileparam.End {
		proc.SetInputBatch(nil)
		return true, nil
	}
	if param.plh == nil {
		if param.Fileparam.FileIndex >= len(param.FileList) {
			proc.SetInputBatch(nil)
			return true, nil
		}
		param.Fileparam.Filepath = param.FileList[param.Fileparam.FileIndex]
		param.Fileparam.FileIndex++
	}
	bat, err := ScanFileData(ctx, param, proc)
	if err != nil {
		param.Fileparam.End = true
		return false, err
	}
	proc.SetInputBatch(bat)
	if bat != nil {
		anal.Output(bat, isLast)
		anal.Alloc(int64(bat.Size()))
	}
	return false, nil
}

func containColname(col string) bool {
	return strings.Contains(col, STATEMENT_ACCOUNT) || strings.Contains(col, catalog.ExternalFilePath)
}

func judgeContainColname(expr *plan.Expr) bool {
	expr_F, ok := expr.Expr.(*plan.Expr_F)
	if !ok {
		return false
	}
	if expr_F.F.Func.ObjName == "or" {
		flag := true
		for i := 0; i < len(expr_F.F.Args); i++ {
			flag = flag && judgeContainColname(expr_F.F.Args[i])
		}
		return flag
	}
	expr_Col, ok := expr_F.F.Args[0].Expr.(*plan.Expr_Col)
	if ok && containColname(expr_Col.Col.Name) {
		return true
	}
	for _, arg := range expr_F.F.Args {
		if judgeContainColname(arg) {
			return true
		}
	}
	return false
}

func getAccountCol(filepath string) string {
	pathDir := strings.Split(filepath, "/")
	if len(pathDir) < 2 {
		return ""
	}
	return pathDir[1]
}

func makeFilepathBatch(node *plan.Node, proc *process.Process, filterList []*plan.Expr, fileList []string) *batch.Batch {
	num := len(node.TableDef.Cols)
	bat := &batch.Batch{
		Attrs: make([]string, num),
		Vecs:  make([]*vector.Vector, num),
		Zs:    make([]int64, len(fileList)),
	}
	for i := 0; i < num; i++ {
		bat.Attrs[i] = node.TableDef.Cols[i].Name
		if bat.Attrs[i] == STATEMENT_ACCOUNT {
			typ := types.New(types.T(node.TableDef.Cols[i].Typ.Id), node.TableDef.Cols[i].Typ.Width, node.TableDef.Cols[i].Typ.Scale)
			vec, _ := proc.AllocVectorOfRows(typ, len(fileList), nil)
			//vec.SetOriginal(false)
			for j := 0; j < len(fileList); j++ {
				vector.SetStringAt(vec, j, getAccountCol(fileList[j]), proc.Mp())
			}
			bat.Vecs[i] = vec
		} else if bat.Attrs[i] == catalog.ExternalFilePath {
			typ := types.T_varchar.ToType()
			vec, _ := proc.AllocVectorOfRows(typ, len(fileList), nil)
			//vec.SetOriginal(false)
			for j := 0; j < len(fileList); j++ {
				vector.SetStringAt(vec, j, fileList[j], proc.Mp())
			}
			bat.Vecs[i] = vec
		}
	}
	for k := 0; k < len(fileList); k++ {
		bat.Zs[k] = 1
	}
	return bat
}

func filterByAccountAndFilename(ctx context.Context, node *plan.Node, proc *process.Process, fileList []string, fileSize []int64) ([]string, []int64, error) {
	_, span := trace.Start(ctx, "filterByAccountAndFilename")
	defer span.End()
	filterList := make([]*plan.Expr, 0)
	filterList2 := make([]*plan.Expr, 0)
	for i := 0; i < len(node.FilterList); i++ {
		if judgeContainColname(node.FilterList[i]) {
			filterList = append(filterList, node.FilterList[i])
		} else {
			filterList2 = append(filterList2, node.FilterList[i])
		}
	}
	if len(filterList) == 0 {
		return fileList, fileSize, nil
	}
	bat := makeFilepathBatch(node, proc, filterList, fileList)
	filter := colexec.RewriteFilterExprList(filterList)
	vec, err := colexec.EvalExpr(bat, proc, filter)
	if err != nil {
		return nil, fileSize, err
	}
	fileListTmp := make([]string, 0)
	fileSizeTmp := make([]int64, 0)
	bs := vector.MustFixedCol[bool](vec)
	for i := 0; i < len(bs); i++ {
		if bs[i] {
			fileListTmp = append(fileListTmp, fileList[i])
			fileSizeTmp = append(fileSizeTmp, fileSize[i])
		}
	}
	node.FilterList = filterList2
	return fileListTmp, fileSizeTmp, nil
}

func FilterFileList(ctx context.Context, node *plan.Node, proc *process.Process, fileList []string, fileSize []int64) ([]string, []int64, error) {
	return filterByAccountAndFilename(ctx, node, proc, fileList, fileSize)
}

func IsSysTable(dbName string, tableName string) bool {
	if dbName == "system" {
		return tableName == "statement_info" || tableName == "rawlog"
	} else if dbName == "system_metrics" {
		return tableName == "metric"
	}
	return false
}

func ReadFile(param *ExternalParam, proc *process.Process) (io.ReadCloser, error) {
	if param.Extern.Local {
		return io.NopCloser(proc.LoadLocalReader), nil
	}
	fs, readPath, err := plan2.GetForETLWithType(param.Extern, param.Fileparam.Filepath)
	if err != nil {
		return nil, err
	}
	var r io.ReadCloser
	vec := fileservice.IOVector{
		FilePath: readPath,
		Entries: []fileservice.IOEntry{
			0: {
				Offset:            0,
				Size:              -1,
				ReadCloserForRead: &r,
			},
		},
	}
	if 2*param.Idx >= len(param.FileOffsetTotal[param.Fileparam.FileIndex-1].Offset) {
		return nil, nil
	}
	param.FileOffset = param.FileOffsetTotal[param.Fileparam.FileIndex-1].Offset[2*param.Idx : 2*param.Idx+2]
	if param.Extern.Parallel {
		vec.Entries[0].Offset = int64(param.FileOffset[0])
		vec.Entries[0].Size = int64(param.FileOffset[1] - param.FileOffset[0])
	}
	if vec.Entries[0].Size == 0 || vec.Entries[0].Offset >= param.FileSize[param.Fileparam.FileIndex-1] {
		return nil, nil
	}
	err = fs.Read(param.Ctx, &vec)
	if err != nil {
		return nil, err
	}
	return r, nil
}

func ReadFileOffset(param *tree.ExternParam, proc *process.Process, mcpu int, fileSize int64) ([]int64, error) {
	arr := make([]int64, 0)

	fs, readPath, err := plan2.GetForETLWithType(param, param.Filepath)
	if err != nil {
		return nil, err
	}
	var r io.ReadCloser
	vec := fileservice.IOVector{
		FilePath: readPath,
		Entries: []fileservice.IOEntry{
			0: {
				Offset:            0,
				Size:              -1,
				ReadCloserForRead: &r,
			},
		},
	}
	var tailSize []int64
	var offset []int64
	for i := 0; i < mcpu; i++ {
		vec.Entries[0].Offset = int64(i) * (fileSize / int64(mcpu))
		if err = fs.Read(param.Ctx, &vec); err != nil {
			return nil, err
		}
		r2 := bufio.NewReader(r)
		line, _ := r2.ReadString('\n')
		tailSize = append(tailSize, int64(len(line)))
		offset = append(offset, vec.Entries[0].Offset)
	}

	start := int64(0)
	for i := 0; i < mcpu; i++ {
		if i+1 < mcpu {
			arr = append(arr, start)
			arr = append(arr, offset[i+1]+tailSize[i+1])
			start = offset[i+1] + tailSize[i+1]
		} else {
			arr = append(arr, start)
			arr = append(arr, -1)
		}
	}
	return arr, nil
}

func GetCompressType(param *tree.ExternParam, filepath string) string {
	if param.CompressType != "" && param.CompressType != tree.AUTO {
		return param.CompressType
	}
	index := strings.LastIndex(filepath, ".")
	if index == -1 {
		return tree.NOCOMPRESS
	}
	tail := string([]byte(filepath)[index+1:])
	switch tail {
	case "gz", "gzip":
		return tree.GZIP
	case "bz2", "bzip2":
		return tree.BZIP2
	case "lz4":
		return tree.LZ4
	default:
		return tree.NOCOMPRESS
	}
}

func getUnCompressReader(param *tree.ExternParam, filepath string, r io.ReadCloser) (io.ReadCloser, error) {
	switch strings.ToLower(GetCompressType(param, filepath)) {
	case tree.NOCOMPRESS:
		return r, nil
	case tree.GZIP, tree.GZ:
		r, err := gzip.NewReader(r)
		if err != nil {
			return nil, err
		}
		return r, nil
	case tree.BZIP2, tree.BZ2:
		return io.NopCloser(bzip2.NewReader(r)), nil
	case tree.FLATE:
		r = flate.NewReader(r)
		return r, nil
	case tree.ZLIB:
		r, err := zlib.NewReader(r)
		if err != nil {
			return nil, err
		}
		return r, nil
	case tree.LZ4:
		return io.NopCloser(lz4.NewReader(r)), nil
	case tree.LZW:
		return nil, moerr.NewInternalError(param.Ctx, "the compress type '%s' is not support now", param.CompressType)
	default:
		return nil, moerr.NewInternalError(param.Ctx, "the compress type '%s' is not support now", param.CompressType)
	}
}

func makeType(Cols []*plan.ColDef, index int, flag bool) types.Type {
	if flag {
		return types.New(types.T_varchar, 0, 0)
	}
	return types.New(types.T(Cols[index].Typ.Id), Cols[index].Typ.Width, Cols[index].Typ.Scale)
}

func makeBatch(param *ExternalParam, batchSize int, proc *process.Process) *batch.Batch {
	bat := batch.NewWithSize(len(param.Attrs))
	bat.SetAttributes(param.Attrs)
	//alloc space for vector
	for i := 0; i < len(param.Attrs); i++ {
		typ := makeType(param.Cols, i, param.ParallelLoad)
		vec, _ := proc.AllocVectorOfRows(typ, batchSize, nil)
		bat.Vecs[i] = vec
	}
	return bat
}

func deleteEnclosed(param *ExternalParam, plh *ParseLineHandler) {
	close := param.Extern.Tail.Fields.EnclosedBy
	if close == '"' || close == 0 {
		return
	}
	for rowIdx := 0; rowIdx < plh.batchSize; rowIdx++ {
		Line := plh.moCsvLineArray[rowIdx]
		for i := 0; i < len(Line); i++ {
			len := len(Line[i])
			if len < 2 {
				continue
			}
			if Line[i][0] == close && Line[i][len-1] == close {
				Line[i] = Line[i][1 : len-1]
			}
		}
	}
}

func getRealAttrCnt(attrs []string, cols []*plan.ColDef) int {
	cnt := 0
	for i := 0; i < len(attrs); i++ {
		if catalog.ContainExternalHidenCol(attrs[i]) || cols[i].Hidden {
			cnt++
		}
	}
	return len(attrs) - cnt
}

func GetBatchData(param *ExternalParam, plh *ParseLineHandler, proc *process.Process) (*batch.Batch, error) {
	bat := makeBatch(param, plh.batchSize, proc)
	var (
		Line []string
		err  error
	)
	deleteEnclosed(param, plh)
	unexpectEOF := false
	for rowIdx := 0; rowIdx < plh.batchSize; rowIdx++ {
		Line = plh.moCsvLineArray[rowIdx]
		if param.Extern.Format == tree.JSONLINE {
			Line, err = transJson2Lines(proc.Ctx, Line[0], param.Attrs, param.Cols, param.Extern.JsonData, param)
			if err != nil {
				if errors.Is(err, io.ErrUnexpectedEOF) {
					logutil.Infof("unexpected EOF, wait for next batch")
					unexpectEOF = true
					continue
				}
				return nil, err
			}
			plh.moCsvLineArray[rowIdx] = Line
		}
		if param.ClusterTable != nil && param.ClusterTable.GetIsClusterTable() {
			//the column account_id of the cluster table do need to be filled here
			if len(Line)+1 < getRealAttrCnt(param.Attrs, param.Cols) {
				return nil, moerr.NewInternalError(proc.Ctx, ColumnCntLargerErrorInfo())
			}
		} else {
			if !param.Extern.SysTable && len(Line) < getRealAttrCnt(param.Attrs, param.Cols) {
				return nil, moerr.NewInternalError(proc.Ctx, ColumnCntLargerErrorInfo())
			}
		}
		err = getOneRowData(bat, Line, rowIdx, param, proc.Mp())
		if err != nil {
			return nil, err
		}
	}

	n := bat.Vecs[0].Length()
	if unexpectEOF && n > 0 {
		n--
		for i := 0; i < bat.VectorCount(); i++ {
			vec := bat.GetVector(int32(i))
			vec.SetLength(n)
		}
	}
	sels := proc.Mp().GetSels()
	if n > cap(sels) {
		proc.Mp().PutSels(sels)
		sels = make([]int64, n)
	}
	bat.Zs = sels[:n]
	for k := 0; k < n; k++ {
		bat.Zs[k] = 1
	}
	bat.Cnt = 1
	return bat, nil
}

// GetmocsvReader get file reader from external file
func GetMOcsvReader(param *ExternalParam, proc *process.Process) (*ParseLineHandler, error) {
	var err error
	param.reader, err = ReadFile(param, proc)
	if err != nil || param.reader == nil {
		return nil, err
	}
	param.reader, err = getUnCompressReader(param.Extern, param.Fileparam.Filepath, param.reader)
	if err != nil {
		return nil, err
	}

	channelSize := 100
	plh := &ParseLineHandler{}
	plh.moCsvGetParsedLinesChan = atomic.Value{}
	plh.moCsvGetParsedLinesChan.Store(make(chan LineOut, channelSize))
	if param.Extern.Tail.Fields == nil {
		param.Extern.Tail.Fields = &tree.Fields{Terminated: ","}
	}
	if param.Extern.Format == tree.JSONLINE {
		param.Extern.Tail.Fields.Terminated = "\t"
	}
	plh.moCsvReader = NewReaderWithOptions(param.reader,
		rune(param.Extern.Tail.Fields.Terminated[0]),
		'#',
		true,
		false)
	plh.moCsvLineArray = make([][]string, ONE_BATCH_MAX_ROW)
	return plh, nil
}

func ScanCsvFile(ctx context.Context, param *ExternalParam, proc *process.Process) (*batch.Batch, error) {
	var bat *batch.Batch
	var err error
	var cnt int
	_, span := trace.Start(ctx, "ScanCsvFile")
	defer span.End()
	if param.plh == nil {
		param.IgnoreLine = param.IgnoreLineTag
		param.plh, err = GetMOcsvReader(param, proc)
		if err != nil || param.plh == nil {
			return nil, err
		}
	}
	plh := param.plh
	finish := false
	cnt, finish, err = plh.moCsvReader.ReadLimitSize(ONE_BATCH_MAX_ROW, proc.Ctx, param.maxBatchSize, plh.moCsvLineArray)
	if err != nil {
		return nil, err
	}

	if finish {
		err := param.reader.Close()
		if err != nil {
			logutil.Errorf("close file failed. err:%v", err)
		}
		param.plh = nil
		param.Fileparam.FileFin++
		if param.Fileparam.FileFin >= param.Fileparam.FileCnt {
			param.Fileparam.End = true
		}
	}
	if param.IgnoreLine != 0 {
		if !param.Extern.Parallel || param.FileOffset[0] == 0 {
			if cnt >= param.IgnoreLine {
				plh.moCsvLineArray = plh.moCsvLineArray[param.IgnoreLine:cnt]
				cnt -= param.IgnoreLine
				plh.moCsvLineArray = append(plh.moCsvLineArray, make([]string, param.IgnoreLine))
			} else {
				plh.moCsvLineArray = nil
				cnt = 0
			}
			param.IgnoreLine = 0
		}
	}
	plh.batchSize = cnt
	bat, err = GetBatchData(param, plh, proc)
	if err != nil {
		return nil, err
	}
	return bat, nil
}

func getBatchFromZonemapFile(ctx context.Context, param *ExternalParam, proc *process.Process, objectReader *blockio.BlockReader) (*batch.Batch, error) {
	ctx, span := trace.Start(ctx, "getBatchFromZonemapFile")
	defer span.End()
	bat := makeBatch(param, 0, proc)
	if param.Zoneparam.offset >= len(param.Zoneparam.bs) {
		return bat, nil
	}

	rows := 0

	idxs := make([]uint16, len(param.Attrs))
	meta := param.Zoneparam.bs[param.Zoneparam.offset].GetMeta()
	colCnt := meta.BlockHeader().ColumnCount()
	for i := 0; i < len(param.Attrs); i++ {
		idxs[i] = uint16(param.Name2ColIndex[param.Attrs[i]])
		if param.Extern.SysTable && idxs[i] >= colCnt {
			idxs[i] = 0
		}
	}

	tmpBat, err := objectReader.LoadColumns(ctx, idxs, param.Zoneparam.bs[param.Zoneparam.offset].BlockHeader().BlockID().Sequence(), proc.GetMPool())
	if err != nil {
		return nil, err
	}
	for i := 0; i < len(param.Attrs); i++ {
		var vecTmp *vector.Vector
		if param.Extern.SysTable && uint16(param.Name2ColIndex[param.Attrs[i]]) >= colCnt {
			vecTmp, err = proc.AllocVectorOfRows(makeType(param.Cols, i, false), rows, nil)
			if err != nil {
				return nil, err
			}
			for j := 0; j < rows; j++ {
				nulls.Add(vecTmp.GetNulls(), uint64(j))
			}
		} else if catalog.ContainExternalHidenCol(param.Attrs[i]) {
			if rows == 0 {
				vecTmp = tmpBat.Vecs[i]
				if err != nil {
					return nil, err
				}
				rows = vecTmp.Length()
			}
			vecTmp, err = proc.AllocVectorOfRows(makeType(param.Cols, i, false), rows, nil)
			if err != nil {
				return nil, err
			}
			for j := 0; j < rows; j++ {
				err := vector.SetStringAt(vecTmp, j, param.Fileparam.Filepath, proc.GetMPool())
				if err != nil {
					return nil, err
				}
			}
		} else {
			vecTmp = tmpBat.Vecs[i]
			if err != nil {
				return nil, err
			}
			rows = vecTmp.Length()
		}
		sels := make([]int32, vecTmp.Length())
		for j := 0; j < len(sels); j++ {
			sels[j] = int32(j)
		}
		bat.Vecs[i].Union(vecTmp, sels, proc.GetMPool())
	}

	n := bat.Vecs[0].Length()
	sels := proc.Mp().GetSels()
	if n > cap(sels) {
		proc.Mp().PutSels(sels)
		sels = make([]int64, n)
	}
	bat.Zs = sels[:n]
	for k := 0; k < n; k++ {
		bat.Zs[k] = 1
	}
	if !param.Extern.QueryResult {
		param.Zoneparam.offset++
	}
	return bat, nil
}

func needRead(ctx context.Context, param *ExternalParam, proc *process.Process, objectReader *blockio.BlockReader) bool {
	_, span := trace.Start(ctx, "needRead")
	defer span.End()
	if param.Zoneparam.offset >= len(param.Zoneparam.bs) {
		return true
	}
	indexes, err := objectReader.LoadZoneMap(context.Background(), param.Filter.columns,
		param.Zoneparam.bs[param.Zoneparam.offset], proc.GetMPool())
	if err != nil {
		return true
	}

	notReportErrCtx := errutil.ContextWithNoReport(proc.Ctx, true)
	// if expr match no columns, just eval expr
	if len(param.Filter.columns) == 0 {
		bat := batch.NewWithSize(0)
		defer bat.Clean(proc.Mp())
		ifNeed, err := plan2.EvalFilterExpr(notReportErrCtx, param.Filter.FilterExpr, bat, proc)
		if err != nil {
			return true
		}
		return ifNeed
	}

	dataLength := len(param.Filter.columns)
	datas := make([][2]any, dataLength)
	dataTypes := make([]uint8, dataLength)
	for i := 0; i < dataLength; i++ {
		idx := param.Filter.defColumns[i]
		dataTypes[i] = uint8(param.Cols[idx].Typ.Id)

		zm := indexes[i]
		if err != nil {
			return true
		}
		min := zm.GetMin()
		max := zm.GetMax()
		if min == nil || max == nil {
			return true
		}
		datas[i] = [2]any{min, max}
	}
	// use all min/max data to build []vectors.
	buildVectors := plan2.BuildVectorsByData(datas, dataTypes, proc.Mp())
	bat := batch.NewWithSize(param.Filter.maxCol + 1)
	defer bat.Clean(proc.Mp())
	for k, v := range param.Filter.columnMap {
		for i, realIdx := range param.Filter.defColumns {
			if int(realIdx) == v {
				bat.SetVector(int32(k), buildVectors[i])
				break
			}
		}
	}
	bat.SetZs(buildVectors[0].Length(), proc.Mp())

	ifNeed, err := plan2.EvalFilterExpr(notReportErrCtx, param.Filter.FilterExpr, bat, proc)
	if err != nil {
		return true
	}
	return ifNeed
}

func getZonemapBatch(ctx context.Context, param *ExternalParam, proc *process.Process, size int64, objectReader *blockio.BlockReader) (*batch.Batch, error) {
	var err error
	if param.Extern.QueryResult {
		param.Zoneparam.bs, err = objectReader.LoadAllBlocks(param.Ctx, proc.GetMPool())
		if err != nil {
			return nil, err
		}
	} else if param.Zoneparam.bs == nil {
		param.plh = &ParseLineHandler{}
		var err error
		param.Zoneparam.bs, err = objectReader.LoadAllBlocks(param.Ctx, proc.GetMPool())
		if err != nil {
			return nil, err
		}
	}
	if param.Zoneparam.offset >= len(param.Zoneparam.bs) {
		bat := makeBatch(param, 0, proc)
		return bat, nil
	}

	if param.Filter.exprMono {
		for !needRead(ctx, param, proc, objectReader) {
			param.Zoneparam.offset++
		}
		return getBatchFromZonemapFile(ctx, param, proc, objectReader)
	} else {
		return getBatchFromZonemapFile(ctx, param, proc, objectReader)
	}
}

func ScanZonemapFile(ctx context.Context, param *ExternalParam, proc *process.Process) (*batch.Batch, error) {
	if param.Filter.blockReader == nil || param.Extern.QueryResult {
		dir, _ := filepath.Split(param.Fileparam.Filepath)
		var service fileservice.FileService
		var err error
		var p fileservice.Path

		if param.Extern.QueryResult {
			service = param.Extern.FileService
		} else {

			// format filepath for local file
			fp := param.Extern.Filepath
			if p, err = fileservice.ParsePath(param.Extern.Filepath); err != nil {
				return nil, err
			} else if p.Service == "" {
				if os.IsPathSeparator(filepath.Clean(param.Extern.Filepath)[0]) {
					// absolute path
					fp = "/"
				} else {
					// relative path.
					// PS: this loop never trigger, caused by ReadDir() only support local file with absolute path
					fp = "."
				}
			}

			service, _, err = plan2.GetForETLWithType(param.Extern, fp)
			if err != nil {
				return nil, err
			}
		}
		_, ok := param.Filter.File2Size[param.Fileparam.Filepath]
		if !ok && param.Extern.QueryResult {
			e, err := service.StatFile(proc.Ctx, param.Fileparam.Filepath)
			if err != nil {
				if moerr.IsMoErrCode(err, moerr.ErrFileNotFound) {
					return nil, moerr.NewResultFileNotFound(ctx, param.Fileparam.Filepath)
				}
				return nil, err
			}
			param.Filter.File2Size[param.Fileparam.Filepath] = e.Size
		} else if !ok {
			fs := objectio.NewObjectFS(service, dir)
			dirs, err := fs.ListDir(dir)
			if err != nil {
				return nil, err
			}
			for i := 0; i < len(dirs); i++ {
				param.Filter.File2Size[dir+dirs[i].Name] = dirs[i].Size
			}
		}

		param.Filter.blockReader, err = blockio.NewFileReader(service, param.Fileparam.Filepath)
		if err != nil {
			return nil, err
		}
	}

	size, ok := param.Filter.File2Size[param.Fileparam.Filepath]
	if !ok {
		return nil, moerr.NewInternalErrorNoCtx("can' t find the filepath %s", param.Fileparam.Filepath)
	}
	bat, err := getZonemapBatch(ctx, param, proc, size, param.Filter.blockReader)
	if err != nil {
		return nil, err
	}

	if param.Zoneparam.offset >= len(param.Zoneparam.bs) {
		param.Filter.blockReader = nil
		param.Zoneparam.bs = nil
		param.plh = nil
		param.Fileparam.FileFin++
		if param.Fileparam.FileFin >= param.Fileparam.FileCnt {
			param.Fileparam.End = true
		}
		param.Zoneparam.offset = 0
	}
	return bat, nil
}

// ScanFileData read batch data from external file
func ScanFileData(ctx context.Context, param *ExternalParam, proc *process.Process) (*batch.Batch, error) {
	if strings.HasSuffix(param.Fileparam.Filepath, ".tae") || param.Extern.QueryResult {
		return ScanZonemapFile(ctx, param, proc)
	} else {
		return ScanCsvFile(ctx, param, proc)
	}
}

func transJson2Lines(ctx context.Context, str string, attrs []string, cols []*plan.ColDef, jsonData string, param *ExternalParam) ([]string, error) {
	switch jsonData {
	case tree.OBJECT:
		return transJsonObject2Lines(ctx, str, attrs, cols, param)
	case tree.ARRAY:
		return transJsonArray2Lines(ctx, str, attrs, cols, param)
	default:
		return nil, moerr.NewNotSupported(ctx, "the jsonline format '%s' is not support now", jsonData)
	}
}

func transJsonObject2Lines(ctx context.Context, str string, attrs []string, cols []*plan.ColDef, param *ExternalParam) ([]string, error) {
	var (
		err error
		res = make([]string, 0, len(attrs))
	)
	if param.prevStr != "" {
		str = param.prevStr + str
		param.prevStr = ""
	}
	var jsonMap map[string]interface{}
	var decoder = json.NewDecoder(bytes.NewReader([]byte(str)))
	decoder.UseNumber()
	err = decoder.Decode(&jsonMap)
	if err != nil {
		logutil.Errorf("json unmarshal err:%v", err)
		param.prevStr = str
		return nil, err
	}
	if len(jsonMap) < getRealAttrCnt(attrs, cols) {
		return nil, moerr.NewInternalError(ctx, ColumnCntLargerErrorInfo())
	}
	for idx, attr := range attrs {
		if cols[idx].Hidden {
			continue
		}
		if val, ok := jsonMap[attr]; ok {
			if val == nil {
				res = append(res, NULL_FLAG)
				continue
			}
			tp := cols[idx].Typ.Id
			if tp != int32(types.T_json) {
				res = append(res, fmt.Sprintf("%v", val))
				continue
			}
			var bj bytejson.ByteJson
			err = bj.UnmarshalObject(val)
			if err != nil {
				return nil, err
			}
			dt, err := bj.Marshal()
			if err != nil {
				return nil, err
			}
			res = append(res, string(dt))
		} else {
			return nil, moerr.NewInvalidInput(ctx, "the attr %s is not in json", attr)
		}
	}
	return res, nil
}

func transJsonArray2Lines(ctx context.Context, str string, attrs []string, cols []*plan.ColDef, param *ExternalParam) ([]string, error) {
	var (
		err error
		res = make([]string, 0, len(attrs))
	)
	if param.prevStr != "" {
		str = param.prevStr + str
		param.prevStr = ""
	}
	var jsonArray []interface{}
	var decoder = json.NewDecoder(bytes.NewReader([]byte(str)))
	decoder.UseNumber()
	err = decoder.Decode(&jsonArray)
	if err != nil {
		param.prevStr = str
		return nil, err
	}
	if len(jsonArray) < getRealAttrCnt(attrs, cols) {
		return nil, moerr.NewInternalError(ctx, ColumnCntLargerErrorInfo())
	}
	for idx, val := range jsonArray {
		if val == nil {
			res = append(res, NULL_FLAG)
			continue
		}
		tp := cols[idx].Typ.Id
		if tp != int32(types.T_json) {
			res = append(res, fmt.Sprintf("%v", val))
			continue
		}
		var bj bytejson.ByteJson
		err = bj.UnmarshalObject(val)
		if err != nil {
			return nil, err
		}
		dt, err := bj.Marshal()
		if err != nil {
			return nil, err
		}
		res = append(res, string(dt))
	}
	return res, nil
}

func getNullFlag(param *ExternalParam, attr, field string) bool {
	list := param.Extern.NullMap[attr]
	for i := 0; i < len(list); i++ {
		field = strings.ToLower(field)
		if list[i] == field {
			return true
		}
	}
	return false
}

const NULL_FLAG = "\\N"

func judgeInteger(field string) bool {
	for i := 0; i < len(field); i++ {
		if field[i] == '-' || field[i] == '+' {
			continue
		}
		if field[i] > '9' || field[i] < '0' {
			return false
		}
	}
	return true
}

func getStrFromLine(Line []string, colIdx int, param *ExternalParam) string {
	if catalog.ContainExternalHidenCol(param.Attrs[colIdx]) {
		return param.Fileparam.Filepath
	} else {
		str := Line[param.Name2ColIndex[param.Attrs[colIdx]]]
		if param.Extern.Tail.Fields.EnclosedBy != 0 {
			tmp := strings.TrimSpace(str)
			if len(tmp) >= 2 && tmp[0] == param.Extern.Tail.Fields.EnclosedBy && tmp[len(tmp)-1] == param.Extern.Tail.Fields.EnclosedBy {
				return tmp[1 : len(tmp)-1]
			}
		}
		return str
	}
}

func getOneRowData(bat *batch.Batch, Line []string, rowIdx int, param *ExternalParam, mp *mpool.MPool) error {
	for colIdx := range param.Attrs {
<<<<<<< HEAD
=======
		//for cluster table, the column account_id need not be filled here
		if param.ClusterTable.GetIsClusterTable() && int(param.ClusterTable.GetColumnIndexOfAccountId()) == colIdx {
			continue
		}
		vec := bat.Vecs[colIdx]
		if param.Cols[colIdx].Hidden {
			nulls.Add(vec.GetNulls(), uint64(rowIdx))
			continue
		}
>>>>>>> bc581a4c
		field := getStrFromLine(Line, colIdx, param)
		id := types.T(param.Cols[colIdx].Typ.Id)
		if id != types.T_char && id != types.T_varchar && id != types.T_json &&
			id != types.T_binary && id != types.T_varbinary && id != types.T_blob && id != types.T_text {
			field = strings.TrimSpace(field)
		}
		isNullOrEmpty := field == NULL_FLAG
		if id != types.T_char && id != types.T_varchar &&
			id != types.T_binary && id != types.T_varbinary && id != types.T_json && id != types.T_blob && id != types.T_text {
			isNullOrEmpty = isNullOrEmpty || len(field) == 0
		}
		isNullOrEmpty = isNullOrEmpty || (getNullFlag(param, param.Attrs[colIdx], field))
		if isNullOrEmpty {
			nulls.Add(vec.GetNulls(), uint64(rowIdx))
			continue
		}
		if param.ParallelLoad {
			err := vector.SetStringAt(vec, rowIdx, field, mp)
			if err != nil {
				return err
			}
			continue
		}

		switch id {
		case types.T_bool:
			cols := vector.MustFixedCol[bool](vec)
			if field == "true" || field == "1" {
				cols[rowIdx] = true
			} else if field == "false" || field == "0" {
				cols[rowIdx] = false
			} else {
				return moerr.NewInternalError(param.Ctx, "the input value '%s' is not bool type for column %d", field, colIdx)
			}
		case types.T_int8:
			cols := vector.MustFixedCol[int8](vec)
			if judgeInteger(field) {
				d, err := strconv.ParseInt(field, 10, 8)
				if err != nil {
					logutil.Errorf("parse field[%v] err:%v", field, err)
					return moerr.NewInternalError(param.Ctx, "the input value '%v' is not int8 type for column %d", field, colIdx)
				}
				cols[rowIdx] = int8(d)
			} else {
				d, err := strconv.ParseFloat(field, 64)
				if err != nil || d < math.MinInt8 || d > math.MaxInt8 {
					logutil.Errorf("parse field[%v] err:%v", field, err)
					return moerr.NewInternalError(param.Ctx, "the input value '%v' is not int8 type for column %d", field, colIdx)
				}
				cols[rowIdx] = int8(d)
			}
		case types.T_int16:
			cols := vector.MustFixedCol[int16](vec)
			if judgeInteger(field) {
				d, err := strconv.ParseInt(field, 10, 16)
				if err != nil {
					logutil.Errorf("parse field[%v] err:%v", field, err)
					return moerr.NewInternalError(param.Ctx, "the input value '%v' is not int16 type for column %d", field, colIdx)
				}
				cols[rowIdx] = int16(d)
			} else {
				d, err := strconv.ParseFloat(field, 64)
				if err != nil || d < math.MinInt16 || d > math.MaxInt16 {
					logutil.Errorf("parse field[%v] err:%v", field, err)
					return moerr.NewInternalError(param.Ctx, "the input value '%v' is not int16 type for column %d", field, colIdx)
				}
				cols[rowIdx] = int16(d)
			}
		case types.T_int32:
			cols := vector.MustFixedCol[int32](vec)
			if judgeInteger(field) {
				d, err := strconv.ParseInt(field, 10, 32)
				if err != nil {
					logutil.Errorf("parse field[%v] err:%v", field, err)
					return moerr.NewInternalError(param.Ctx, "the input value '%v' is not int32 type for column %d", field, colIdx)
				}
				cols[rowIdx] = int32(d)
			} else {
				d, err := strconv.ParseFloat(field, 64)
				if err != nil || d < math.MinInt32 || d > math.MaxInt32 {
					logutil.Errorf("parse field[%v] err:%v", field, err)
					return moerr.NewInternalError(param.Ctx, "the input value '%v' is not int32 type for column %d", field, colIdx)
				}
				cols[rowIdx] = int32(d)
			}
		case types.T_int64:
			cols := vector.MustFixedCol[int64](vec)
			if judgeInteger(field) {
				d, err := strconv.ParseInt(field, 10, 64)
				if err != nil {
					logutil.Errorf("parse field[%v] err:%v", field, err)
					return moerr.NewInternalError(param.Ctx, "the input value '%v' is not int64 type for column %d", field, colIdx)
				}
				cols[rowIdx] = d
			} else {
				d, err := strconv.ParseFloat(field, 64)
				if err != nil || d < math.MinInt64 || d > math.MaxInt64 {
					logutil.Errorf("parse field[%v] err:%v", field, err)
					return moerr.NewInternalError(param.Ctx, "the input value '%v' is not int64 type for column %d", field, colIdx)
				}
				cols[rowIdx] = int64(d)
			}
		case types.T_uint8:
			cols := vector.MustFixedCol[uint8](vec)
			if judgeInteger(field) {
				d, err := strconv.ParseUint(field, 10, 8)
				if err != nil {
					logutil.Errorf("parse field[%v] err:%v", field, err)
					return moerr.NewInternalError(param.Ctx, "the input value '%v' is not uint8 type for column %d", field, colIdx)
				}
				cols[rowIdx] = uint8(d)
			} else {
				d, err := strconv.ParseFloat(field, 64)
				if err != nil || d < 0 || d > math.MaxUint8 {
					logutil.Errorf("parse field[%v] err:%v", field, err)
					return moerr.NewInternalError(param.Ctx, "the input value '%v' is not uint8 type for column %d", field, colIdx)
				}
				cols[rowIdx] = uint8(d)
			}
		case types.T_uint16:
			cols := vector.MustFixedCol[uint16](vec)
			if judgeInteger(field) {
				d, err := strconv.ParseUint(field, 10, 16)
				if err != nil {
					logutil.Errorf("parse field[%v] err:%v", field, err)
					return moerr.NewInternalError(param.Ctx, "the input value '%v' is not uint16 type for column %d", field, colIdx)
				}
				cols[rowIdx] = uint16(d)
			} else {
				d, err := strconv.ParseFloat(field, 64)
				if err != nil || d < 0 || d > math.MaxUint16 {
					logutil.Errorf("parse field[%v] err:%v", field, err)
					return moerr.NewInternalError(param.Ctx, "the input value '%v' is not uint16 type for column %d", field, colIdx)
				}
				cols[rowIdx] = uint16(d)
			}
		case types.T_uint32:
			cols := vector.MustFixedCol[uint32](vec)
			if judgeInteger(field) {
				d, err := strconv.ParseUint(field, 10, 32)
				if err != nil {
					logutil.Errorf("parse field[%v] err:%v", field, err)
					return moerr.NewInternalError(param.Ctx, "the input value '%v' is not uint32 type for column %d", field, colIdx)
				}
				cols[rowIdx] = uint32(d)
			} else {
				d, err := strconv.ParseFloat(field, 64)
				if err != nil || d < 0 || d > math.MaxUint32 {
					logutil.Errorf("parse field[%v] err:%v", field, err)
					return moerr.NewInternalError(param.Ctx, "the input value '%v' is not uint32 type for column %d", field, colIdx)
				}
				cols[rowIdx] = uint32(d)
			}
		case types.T_uint64:
			cols := vector.MustFixedCol[uint64](vec)
			if judgeInteger(field) {
				d, err := strconv.ParseUint(field, 10, 64)
				if err != nil {
					logutil.Errorf("parse field[%v] err:%v", field, err)
					return moerr.NewInternalError(param.Ctx, "the input value '%v' is not uint64 type for column %d", field, colIdx)
				}
				cols[rowIdx] = d
			} else {
				d, err := strconv.ParseFloat(field, 64)
				if err != nil || d < 0 || d > math.MaxUint64 {
					logutil.Errorf("parse field[%v] err:%v", field, err)
					return moerr.NewInternalError(param.Ctx, "the input value '%v' is not uint64 type for column %d", field, colIdx)
				}
				cols[rowIdx] = uint64(d)
			}
		case types.T_float32:
			cols := vector.MustFixedCol[float32](vec)
			// origin float32 data type
			if vec.GetType().Scale < 0 || vec.GetType().Width == 0 {
				d, err := strconv.ParseFloat(field, 32)
				if err != nil {
					logutil.Errorf("parse field[%v] err:%v", field, err)
					return moerr.NewInternalError(param.Ctx, "the input value '%v' is not float32 type for column %d", field, colIdx)
				}
				cols[rowIdx] = float32(d)
				continue
			}
			d, err := types.ParseDecimal128(field, vec.GetType().Width, vec.GetType().Scale)
			if err != nil {
				logutil.Errorf("parse field[%v] err:%v", field, err)
				return moerr.NewInternalError(param.Ctx, "the input value '%v' is not float32 type for column %d", field, colIdx)
			}
			cols[rowIdx] = float32(types.Decimal128ToFloat64(d, vec.GetType().Scale))
		case types.T_float64:
			cols := vector.MustFixedCol[float64](vec)
			// origin float64 data type
			if vec.GetType().Scale < 0 || vec.GetType().Width == 0 {
				d, err := strconv.ParseFloat(field, 64)
				if err != nil {
					logutil.Errorf("parse field[%v] err:%v", field, err)
					return moerr.NewInternalError(param.Ctx, "the input value '%v' is not float64 type for column %d", field, colIdx)
				}
				cols[rowIdx] = d
				continue
			}
			d, err := types.ParseDecimal128(field, vec.GetType().Width, vec.GetType().Scale)
			if err != nil {
				logutil.Errorf("parse field[%v] err:%v", field, err)
				return moerr.NewInternalError(param.Ctx, "the input value '%v' is not float64 type for column %d", field, colIdx)
			}
			cols[rowIdx] = types.Decimal128ToFloat64(d, vec.GetType().Scale)
		case types.T_char, types.T_varchar, types.T_binary, types.T_varbinary, types.T_blob, types.T_text:
			// XXX Memory accounting?
			err := vector.SetStringAt(vec, rowIdx, field, mp)
			if err != nil {
				return err
			}
		case types.T_json:
			var (
				byteJson  bytejson.ByteJson
				err       error
				jsonBytes []byte
			)
			if param.Extern.Format == tree.CSV {
				byteJson, err = types.ParseStringToByteJson(field)
				if err != nil {
					logutil.Errorf("parse field[%v] err:%v", field, err)
					return moerr.NewInternalError(param.Ctx, "the input value '%v' is not json type for column %d", field, colIdx)
				}
				jsonBytes, err = types.EncodeJson(byteJson)
				if err != nil {
					logutil.Errorf("encode json[%v] err:%v", field, err)
					return moerr.NewInternalError(param.Ctx, "the input value '%v' is not json type for column %d", field, colIdx)
				}
			} else { //jsonline
				jsonBytes = []byte(field)
			}
			err = vector.SetBytesAt(vec, rowIdx, jsonBytes, mp)
			if err != nil {
				return err
			}
		case types.T_date:
			cols := vector.MustFixedCol[types.Date](vec)
			d, err := types.ParseDateCast(field)
			if err != nil {
				logutil.Errorf("parse field[%v] err:%v", field, err)
				return moerr.NewInternalError(param.Ctx, "the input value '%v' is not Date type for column %d", field, colIdx)
			}
			cols[rowIdx] = d
		case types.T_time:
			cols := vector.MustFixedCol[types.Time](vec)
			d, err := types.ParseTime(field, vec.GetType().Scale)
			if err != nil {
				logutil.Errorf("parse field[%v] err:%v", field, err)
				return moerr.NewInternalError(param.Ctx, "the input value '%v' is not Time type for column %d", field, colIdx)
			}
			cols[rowIdx] = d
		case types.T_datetime:
			cols := vector.MustFixedCol[types.Datetime](vec)
			d, err := types.ParseDatetime(field, vec.GetType().Scale)
			if err != nil {
				logutil.Errorf("parse field[%v] err:%v", field, err)
				return moerr.NewInternalError(param.Ctx, "the input value '%v' is not Datetime type for column %d", field, colIdx)
			}
			cols[rowIdx] = d
		case types.T_decimal64:
			cols := vector.MustFixedCol[types.Decimal64](vec)
			d, err := types.ParseDecimal64(field, vec.GetType().Width, vec.GetType().Scale)
			if err != nil {
				// we tolerate loss of digits.
				if !moerr.IsMoErrCode(err, moerr.ErrDataTruncated) {
					logutil.Errorf("parse field[%v] err:%v", field, err)
					return moerr.NewInternalError(param.Ctx, "the input value '%v' is invalid Decimal64 type for column %d", field, colIdx)
				}
			}
			cols[rowIdx] = d
		case types.T_decimal128:
			cols := vector.MustFixedCol[types.Decimal128](vec)
			d, err := types.ParseDecimal128(field, vec.GetType().Width, vec.GetType().Scale)
			if err != nil {
				// we tolerate loss of digits.
				if !moerr.IsMoErrCode(err, moerr.ErrDataTruncated) {
					logutil.Errorf("parse field[%v] err:%v", field, err)
					return moerr.NewInternalError(param.Ctx, "the input value '%v' is invalid Decimal128 type for column %d", field, colIdx)
				}
			}
			cols[rowIdx] = d
		case types.T_timestamp:
			cols := vector.MustFixedCol[types.Timestamp](vec)
			t := time.Local
			d, err := types.ParseTimestamp(t, field, vec.GetType().Scale)
			if err != nil {
				logutil.Errorf("parse field[%v] err:%v", field, err)
				return moerr.NewInternalError(param.Ctx, "the input value '%v' is not Timestamp type for column %d", field, colIdx)
			}
			cols[rowIdx] = d
		case types.T_uuid:
			cols := vector.MustFixedCol[types.Uuid](vec)
			d, err := types.ParseUuid(field)
			if err != nil {
				logutil.Errorf("parse field[%v] err:%v", field, err)
				return moerr.NewInternalError(param.Ctx, "the input value '%v' is not uuid type for column %d", field, colIdx)
			}
			cols[rowIdx] = d
		default:
			return moerr.NewInternalError(param.Ctx, "the value type %d is not support now", param.Cols[rowIdx].Typ.Id)
		}
	}
	return nil
}

// Read reads len count records from r.
// Each record is a slice of fields.
// A successful call returns err == nil, not err == io.EOF. Because ReadAll is
// defined to read until EOF, it does not treat end of file as an error to be
// reported.
func (r *MOCsvReader) ReadLimitSize(cnt int, ctx context.Context, size uint64, records [][]string) (int, bool, error) {
	if !r.first {
		r.first = true
		r.rCsv = csv.NewReader(r.r)
		r.rCsv.LazyQuotes = r.LazyQuotes
		r.rCsv.TrimLeadingSpace = r.TrimLeadingSpace
		r.rCsv.Comment = r.Comment
		r.rCsv.Comma = r.Comma
		r.rCsv.FieldsPerRecord = r.FieldsPerRecord
		r.rCsv.ReuseRecord = r.ReuseRecord
	}
	cnt2, finish, err := ReadCountStringLimitSize(r.rCsv, ctx, cnt, size, records)
	if err != nil {
		return cnt2, finish, err
	}
	return cnt2, finish, nil
}

func ReadCountStringLimitSize(r *csv.Reader, ctx context.Context, cnt int, size uint64, records [][]string) (int, bool, error) {
	var curBatchSize uint64 = 0
	quit := false
	for i := 0; i < cnt; i++ {
		select {
		case <-ctx.Done():
			quit = true
		default:
		}
		if quit {
			return i, true, nil
		}
		record, err := r.Read()
		if err == io.EOF {
			return i, true, nil
		}
		if err != nil {
			return i, true, err
		}
		records[i] = record
		for j := 0; j < len(record); j++ {
			curBatchSize += uint64(len(record[j]))
		}
		if curBatchSize >= size {
			return i + 1, false, nil
		}
	}
	return cnt, false, nil
}<|MERGE_RESOLUTION|>--- conflicted
+++ resolved
@@ -524,7 +524,6 @@
 	for k := 0; k < n; k++ {
 		bat.Zs[k] = 1
 	}
-	bat.Cnt = 1
 	return bat, nil
 }
 
@@ -1024,18 +1023,11 @@
 
 func getOneRowData(bat *batch.Batch, Line []string, rowIdx int, param *ExternalParam, mp *mpool.MPool) error {
 	for colIdx := range param.Attrs {
-<<<<<<< HEAD
-=======
-		//for cluster table, the column account_id need not be filled here
-		if param.ClusterTable.GetIsClusterTable() && int(param.ClusterTable.GetColumnIndexOfAccountId()) == colIdx {
-			continue
-		}
 		vec := bat.Vecs[colIdx]
 		if param.Cols[colIdx].Hidden {
 			nulls.Add(vec.GetNulls(), uint64(rowIdx))
 			continue
 		}
->>>>>>> bc581a4c
 		field := getStrFromLine(Line, colIdx, param)
 		id := types.T(param.Cols[colIdx].Typ.Id)
 		if id != types.T_char && id != types.T_varchar && id != types.T_json &&
