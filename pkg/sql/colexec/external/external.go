--- conflicted
+++ resolved
@@ -26,8 +26,6 @@
 	"encoding/json"
 	"errors"
 	"fmt"
-	"github.com/matrixorigin/matrixone/pkg/util/errutil"
-	"github.com/matrixorigin/matrixone/pkg/vm/engine/tae/index"
 	"io"
 	"math"
 	"path"
@@ -36,6 +34,9 @@
 	"strings"
 	"sync/atomic"
 	"time"
+
+	"github.com/matrixorigin/matrixone/pkg/util/errutil"
+	"github.com/matrixorigin/matrixone/pkg/vm/engine/tae/index"
 
 	"github.com/matrixorigin/matrixone/pkg/catalog"
 	"github.com/matrixorigin/matrixone/pkg/common/moerr"
@@ -569,13 +570,8 @@
 	unexpectEOF := false
 	for rowIdx := 0; rowIdx < plh.batchSize; rowIdx++ {
 		Line = plh.simdCsvLineArray[rowIdx]
-<<<<<<< HEAD
 		if param.Extern.Format == tree.JSONLINE {
-			Line, err = transJson2Lines(proc.Ctx, Line[0], param.Attrs, param.Cols, param.Extern.JsonData)
-=======
-		if param.extern.Format == tree.JSONLINE {
-			Line, err = transJson2Lines(proc.Ctx, Line[0], param.Attrs, param.Cols, param.extern.JsonData, param)
->>>>>>> eaad741b
+			Line, err = transJson2Lines(proc.Ctx, Line[0], param.Attrs, param.Cols, param.Extern.JsonData, param)
 			if err != nil {
 				if errors.Is(err, io.ErrUnexpectedEOF) {
 					logutil.Infof("unexpected EOF, wait for next batch")
@@ -637,11 +633,7 @@
 // GetSimdcsvReader get file reader from external file
 func GetSimdcsvReader(param *ExternalParam, proc *process.Process) (*ParseLineHandler, error) {
 	var err error
-<<<<<<< HEAD
-	param.reader, err = ReadFile(param.Extern)
-=======
-	param.reader, err = ReadFile(param.extern, proc)
->>>>>>> eaad741b
+	param.reader, err = ReadFile(param.Extern, proc)
 	if err != nil {
 		return nil, err
 	}
