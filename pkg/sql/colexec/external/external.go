--- conflicted
+++ resolved
@@ -113,11 +113,6 @@
 	}
 	param.Filter.columnMap, _, _, _ = plan2.GetColumnsByExpr(param.Filter.FilterExpr, param.tableDef)
 	param.Filter.exprMono = plan2.CheckExprIsMonotonic(proc.Ctx, param.Filter.FilterExpr)
-<<<<<<< HEAD
-	param.Filter.File2Size = make(map[string]int64)
-	proc.Ti = time.Now()
-=======
->>>>>>> 8911e24d
 	return nil
 }
 
@@ -547,7 +542,6 @@
 	}
 	plh := param.plh
 	finish := false
-<<<<<<< HEAD
 	Ti := time.Now()
 	if param.bat == nil {
 		param.bat = makeBatch(param, plh.batchSize, proc)
@@ -570,17 +564,13 @@
 		}
 		return bat, nil
 	}
-	cnt, finish, err = plh.moCsvReader.readLimitSize(proc.Ctx, param.maxBatchSize, plh.moCsvLineArray)
-	//cnt, finish, err = plh.moCsvReader.ReadLimitSize(ONE_BATCH_MAX_ROW, proc.Ctx, param.maxBatchSize, plh.moCsvLineArray)
+	cnt, finish, err = readCountStringLimitSize(plh.csvReader, proc.Ctx, param.maxBatchSize, plh.moCsvLineArray)
 	proc.TotalCnt += cnt
 	TotalCnt += cnt
 	fmt.Println("wangjian sql5c is", TotalCnt, proc.TotalCnt, proc.Ti, time.Since(Ti))
 	if finish || err != nil {
 		fmt.Println("wangjian sql5z is", TotalCnt, proc.TotalCnt, proc.Ti, param.FileOffset, err, finish)
 	}
-=======
-	cnt, finish, err = readCountStringLimitSize(plh.csvReader, proc.Ctx, param.maxBatchSize, plh.moCsvLineArray)
->>>>>>> 8911e24d
 	if err != nil {
 		logutil.Errorf("read external file meet error: %s", err.Error())
 		return nil, err
