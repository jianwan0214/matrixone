--- conflicted
+++ resolved
@@ -116,14 +116,9 @@
 	case *tree.ParenExpr:
 		resultExpr, isAgg, err = buildExpr(astExpr.Expr, ctx, query, node, binderCtx, needAgg)
 	case *tree.OrExpr:
-<<<<<<< HEAD
-		resultExpr, isAgg, err = getFunctionExprByNameAndAstExprs("OR", []tree.Expr{astExpr.Left, astExpr.Right}, ctx, query, node, binderCtx, needAgg)
+		resultExpr, isAgg, err = getFunctionExprByNameAndAstExprs("or", []tree.Expr{astExpr.Left, astExpr.Right}, ctx, query, node, binderCtx, needAgg)
 	case *tree.XorExpr:
-		resultExpr, isAgg, err = getFunctionExprByNameAndAstExprs("XOR", []tree.Expr{astExpr.Left, astExpr.Right}, ctx, query, node, binderCtx, needAgg)
-		// return nil, false, errors.New(errno.SyntaxErrororAccessRuleViolation, fmt.Sprintf("expr xor'%v' is not support now", stmt))
-=======
-		resultExpr, isAgg, err = getFunctionExprByNameAndAstExprs("or", []tree.Expr{astExpr.Left, astExpr.Right}, ctx, query, node, binderCtx, needAgg)
->>>>>>> 0756fc1e
+		resultExpr, isAgg, err = getFunctionExprByNameAndAstExprs("xor", []tree.Expr{astExpr.Left, astExpr.Right}, ctx, query, node, binderCtx, needAgg)
 	case *tree.NotExpr:
 		resultExpr, isAgg, err = getFunctionExprByNameAndAstExprs("not", []tree.Expr{astExpr.Expr}, ctx, query, node, binderCtx, needAgg)
 	case *tree.AndExpr:
