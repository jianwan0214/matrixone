--- conflicted
+++ resolved
@@ -1520,7 +1520,6 @@
 			return 0, errors.New("", fmt.Sprintf("table %q does not exist", table))
 		}
 
-<<<<<<< HEAD
 		tableDef.Name2ColIndex = map[string]int32{}
 		for i := 0; i < len(tableDef.Cols); i++ {
 			tableDef.Name2ColIndex[tableDef.Cols[i].Name] = int32(i)
@@ -1529,7 +1528,6 @@
 		if tableDef.TableType == catalog.SystemExternalRel {
 			nodeType = plan.Node_EXTERNAL_SCAN
 		}
-=======
 		// set view statment to CTE
 		viewDefString := ""
 		for _, def := range tableDef.Defs {
@@ -1589,7 +1587,6 @@
 			return builder.buildTable(newTableName, ctx)
 		}
 
->>>>>>> a954346d
 		nodeID = builder.appendNode(&plan.Node{
 			NodeType:    nodeType,
 			Cost:        builder.compCtx.Cost(obj, nil),
