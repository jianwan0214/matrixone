// Copyright 2021 Matrix Origin
//
// Licensed under the Apache License, Version 2.0 (the "License");
// you may not use this file except in compliance with the License.
// You may obtain a copy of the License at
//
//      http://www.apache.org/licenses/LICENSE-2.0
//
// Unless required by applicable law or agreed to in writing, software
// distributed under the License is distributed on an "AS IS" BASIS,
// WITHOUT WARRANTIES OR CONDITIONS OF ANY KIND, either express or implied.
// See the License for the specific language governing permissions and
// limitations under the License.

package compile

import (
	"context"
	"fmt"

	"github.com/matrixorigin/matrixone/pkg/catalog"
	"github.com/matrixorigin/matrixone/pkg/defines"

	"github.com/matrixorigin/matrixone/pkg/common/moerr"
	"github.com/matrixorigin/matrixone/pkg/sql/util"
	"github.com/matrixorigin/matrixone/pkg/vm/engine"

	"github.com/matrixorigin/matrixone/pkg/container/batch"
	"github.com/matrixorigin/matrixone/pkg/container/nulls"
	"github.com/matrixorigin/matrixone/pkg/container/types"
	"github.com/matrixorigin/matrixone/pkg/container/vector"
	"github.com/matrixorigin/matrixone/pkg/pb/plan"
	"github.com/matrixorigin/matrixone/pkg/sql/colexec"
	"github.com/matrixorigin/matrixone/pkg/sql/colexec/deletion"
	"github.com/matrixorigin/matrixone/pkg/sql/colexec/insert"
	"github.com/matrixorigin/matrixone/pkg/sql/colexec/update"
	"github.com/matrixorigin/matrixone/pkg/sql/parsers/tree"
	y "github.com/matrixorigin/matrixone/pkg/sql/plan"
	"github.com/matrixorigin/matrixone/pkg/vm/process"
)

func (s *Scope) Delete(c *Compile) (uint64, error) {
	s.Magic = Merge
	arg := s.Instructions[len(s.Instructions)-1].Arg.(*deletion.Argument)
	var err error
	var dbSource engine.Database
	var rel engine.Relation
	var isTemp bool

	// If the first table (original table) in the deletion context can be truncated,
	// subsequent index tables also need to be truncated
	if arg.DeleteCtxs[0].CanTruncate {
		var affectRows int64
		for _, deleteCtx := range arg.DeleteCtxs {
			if deleteCtx.CanTruncate {
				dbSource, err = c.e.Database(c.ctx, deleteCtx.DbName, c.proc.TxnOperator)
				if err != nil {
					return 0, err
				}

				if rel, err = dbSource.Relation(c.ctx, deleteCtx.TableName); err != nil {
					var e error // avoid contamination of error messages
					dbSource, e = c.e.Database(c.ctx, defines.TEMPORARY_DBNAME, c.proc.TxnOperator)
					if e != nil {
						return 0, e
					}
					rel, e = dbSource.Relation(c.ctx, engine.GetTempTableName(deleteCtx.DbName, deleteCtx.TableName))
					if e != nil {
						return 0, err
					}
					isTemp = true
				}

				_, err = rel.Ranges(c.ctx, nil)
				if err != nil {
					return 0, err
				}
				affectRow, err := rel.Rows(s.Proc.Ctx)
				if err != nil {
					return 0, err
				}

				tableID := rel.GetTableID(c.ctx)
				var newId uint64

				if isTemp {
					newId, err = dbSource.Truncate(c.ctx, engine.GetTempTableName(deleteCtx.DbName, deleteCtx.TableName))
					if err != nil {
						return 0, err
					}
					err = colexec.MoveAutoIncrCol(c.e, c.ctx, engine.GetTempTableName(deleteCtx.DbName, deleteCtx.TableName), dbSource, c.proc, tableID, newId, defines.TEMPORARY_DBNAME)
				} else {
					newId, err = dbSource.Truncate(c.ctx, deleteCtx.TableName)
					if err != nil {
						return 0, err
					}
					err = colexec.MoveAutoIncrCol(c.e, c.ctx, deleteCtx.TableName, dbSource, c.proc, tableID, newId, deleteCtx.DbName)
				}

				if err != nil {
					return 0, err
				}

				if deleteCtx.IsIndexTableDelete {
					continue
				} else {
					affectRows += affectRow
				}

			}
		}
		return uint64(affectRows), nil
	}

	if err := s.MergeRun(c); err != nil {
		return 0, err
	}
	return arg.AffectedRows, nil
}

func (s *Scope) Insert(c *Compile) (uint64, error) {
	s.Magic = Merge
	arg := s.Instructions[len(s.Instructions)-1].Arg.(*insert.Argument)
	if err := s.MergeRun(c); err != nil {
		return 0, err
	}
	return arg.Affected, nil
}

func (s *Scope) Update(c *Compile) (uint64, error) {
	s.Magic = Merge
	arg := s.Instructions[len(s.Instructions)-1].Arg.(*update.Argument)
	if err := s.MergeRun(c); err != nil {
		return 0, err
	}
	return arg.AffectedRows, nil
}

func (s *Scope) InsertValues(c *Compile, stmt *tree.Insert) (uint64, error) {

	var err error
	var dbSource engine.Database
	var relation engine.Relation
	var isTemp bool
	p := s.Plan.GetIns()

	ctx := c.ctx
	clusterTable := p.GetClusterTable()
	if clusterTable.GetIsClusterTable() {
		ctx = context.WithValue(ctx, defines.TenantIDKey{}, catalog.System_Account)
	}
	dbSource, err = c.e.Database(c.ctx, p.DbName, c.proc.TxnOperator)
	if err != nil {
		return 0, err
	}
	relation, err = dbSource.Relation(ctx, p.TblName)
	if err != nil {
		var e error // avoid contamination of error messages
		dbSource, e = c.e.Database(c.ctx, defines.TEMPORARY_DBNAME, c.proc.TxnOperator)
		if e != nil {
			return 0, e
		}
		relation, e = dbSource.Relation(c.ctx, engine.GetTempTableName(p.DbName, p.TblName))
		if e != nil {
			return 0, err
		}
		isTemp = true
	}

	bat := makeInsertBatch(p)
	defer bat.Clean(c.proc.Mp())

	if p.OtherCols != nil {
		p.ExplicitCols = append(p.ExplicitCols, p.OtherCols...)
	}

	insertRows := stmt.Rows.Select.(*tree.ValuesClause).Rows
	if err = fillBatch(ctx, bat, p, insertRows, c.proc); err != nil {
		return 0, err
	}

	if clusterTable.GetIsClusterTable() {
		columns := p.GetColumns()
		accountIdColumnDef := p.ExplicitCols[clusterTable.GetColumnIndexOfAccountId()]
		accountIdRows := columns[clusterTable.GetColumnIndexOfAccountId()].GetColumn()
		accountIdExpr := accountIdRows[0]
		accountIdConst := accountIdExpr.GetC()
		accountIdVec := bat.Vecs[clusterTable.GetColumnIndexOfAccountId()]
		tmpBat := batch.NewWithSize(0)
		tmpBat.Zs = []int64{1}
		//save auto_increment column if necessary
		savedAutoIncrVectors := make([]*vector.Vector, 0)
		defer func() {
			for _, vec := range savedAutoIncrVectors {
				vector.Clean(vec, c.proc.Mp())
			}
		}()
		for i, colDef := range p.GetExplicitCols() {
			if colDef.GetTyp().GetAutoIncr() {
				vec2, err := vector.Dup(bat.Vecs[i], c.proc.Mp())
				if err != nil {
					return 0, err
				}
				savedAutoIncrVectors = append(savedAutoIncrVectors, vec2)
			}
		}
		for idx, accountId := range clusterTable.GetAccountIDs() {
			//update accountId in the accountIdExpr
			accountIdConst.Value = &plan.Const_U32Val{U32Val: accountId}
			//clean vector before fill it
			vector.Clean(accountIdVec, c.proc.Mp())
			//the j th row
			for j := 0; j < len(accountIdRows); j++ {
				err = fillRow(ctx, tmpBat,
					accountIdColumnDef,
					insertRows,
					int(clusterTable.GetColumnIndexOfAccountId()), j,
					accountIdExpr,
					accountIdVec,
					c.proc)
				if err != nil {
					return 0, err
				}
			}

			if idx != 0 { //refill the auto_increment column vector
				j := 0
				vecLen := vector.Length(bat.Vecs[0])
				for colIdx, colDef := range p.GetExplicitCols() {
					if colDef.GetTyp().GetAutoIncr() {
						targetVec := bat.Vecs[colIdx]
						vector.Clean(targetVec, c.proc.Mp())
						for k := int64(0); k < int64(vecLen); k++ {
							err = vector.UnionOne(targetVec, savedAutoIncrVectors[j], k, c.proc.Mp())
							if err != nil {
								return 0, err
							}
						}
						j++
					}
				}
			}

			if err = writeBatch(ctx, dbSource, relation, c, p, bat, isTemp); err != nil {
				return 0, err
			}
		}
		//the count of insert rows x the count of accounts
		return uint64(len(p.Columns[0].Column)) * uint64(len(clusterTable.GetAccountIDs())), nil
	} else {
		if err = writeBatch(ctx, dbSource, relation, c, p, bat, isTemp); err != nil {
			return 0, err
		}
		return uint64(len(p.Columns[0].Column)), nil
	}
}

// writeBatch saves the data into the storage
// and updates the auto increment table, index table.
func writeBatch(ctx context.Context,
	dbSource engine.Database,
	relation engine.Relation,
	c *Compile,
	p *plan.InsertValues,
	bat *batch.Batch,
	isTemp bool) error {
	var err error
	var oldDbName string

	/**
	Null value check:
	There are two cases to validate for not null
	1. Primary key
	2. Not null

	For auto_increment, follow the Mysql way instead of pg. That is, null values are allowed to be inserted.
	Assume that there is no case like 'create table t (a int auto_increment not null)', if exists, ignore not null constraint
	*/
	for i := range bat.Vecs {
		// check for case 1 and case 2
		if (p.ExplicitCols[i].Primary && !p.ExplicitCols[i].Typ.AutoIncr) || (p.ExplicitCols[i].Default != nil && !p.ExplicitCols[i].Default.NullAbility && !p.ExplicitCols[i].Typ.AutoIncr) {
			if nulls.Any(bat.Vecs[i].Nsp) {
				return moerr.NewConstraintViolation(ctx, fmt.Sprintf("Column '%s' cannot be null", p.ExplicitCols[i].Name))
			}
		}
	}
	batch.Reorder(bat, p.OrderAttrs)

<<<<<<< HEAD
	//加个判断，表中没有自增列不需走下面函数
	/*if flag {
		
	}*/
	for i := 0; i < len(p.OtherCols); i++ {
		fmt.Println("wangjian sql2 is", p.OtherCols[i])
=======
	if isTemp {
		oldDbName = p.DbName
		p.TblName = engine.GetTempTableName(p.DbName, p.TblName)
		p.DbName = defines.TEMPORARY_DBNAME
>>>>>>> 650497a6
	}

	//update the auto increment table
	if err = colexec.UpdateInsertValueBatch(c.e, ctx, c.proc, p, bat, p.DbName, p.TblName); err != nil {
		return err
	}

	//complement composite primary key
	if p.CompositePkey != nil {
		err := util.FillCompositePKeyBatch(bat, p.CompositePkey, c.proc)
		if err != nil {
			names := util.SplitCompositePrimaryKeyColumnName(p.CompositePkey.Name)
			for i := range bat.Vecs {
				for _, name := range names {
					if p.OrderAttrs[i] == name {
						if nulls.Any(bat.Vecs[i].Nsp) {
							return moerr.NewConstraintViolation(ctx, fmt.Sprintf("Column '%s' cannot be null", p.OrderAttrs[i]))
						}
					}
				}
			}
		}
	}

	//update unique index table
	if p.UniqueIndexDef != nil {
		primaryKeyName := update.GetTablePriKeyName(p.ExplicitCols, p.CompositePkey)
		for i := range p.UniqueIndexDef.IndexNames {
			var indexRelation engine.Relation
			if p.UniqueIndexDef.TableExists[i] {
				if isTemp {
					indexRelation, err = dbSource.Relation(ctx, engine.GetTempTableName(oldDbName, p.UniqueIndexDef.TableNames[i]))
				} else {
					indexRelation, err = dbSource.Relation(ctx, p.UniqueIndexDef.TableNames[i])
				}
				if err != nil {
					return err
				}
				indexBatch, rowNum := util.BuildUniqueKeyBatch(bat.Vecs, bat.Attrs, p.UniqueIndexDef.Fields[i].Parts, primaryKeyName, c.proc)
				if rowNum != 0 {
					indexBatch.SetZs(rowNum, c.proc.Mp())
					if err = indexRelation.Write(ctx, indexBatch); err != nil {
						return err
					}
				}
				indexBatch.Clean(c.proc.Mp())
			}
		}
	}

	return relation.Write(ctx, bat)
}

/*
fillRow evaluates the expression and put the result into the targetVec.
tmpBat: store temporal vector
colDef: the definition meta of the column
rows: data rows of the insert
colIdx,rowIdx: which column, which row
expr: the expression to be evaluated at the position (colIdx,rowIdx)
targetVec: the destination where the evaluated result of expr saved into
*/
func fillRow(ctx context.Context,
	tmpBat *batch.Batch,
	colDef *plan.ColDef,
	rows []tree.Exprs, colIdx, rowIdx int,
	expr *plan.Expr,
	targetVec *vector.Vector,
	proc *process.Process) error {
	vec, err := colexec.EvalExpr(tmpBat, proc, expr)
	if err != nil {
		return y.MakeInsertError(ctx, targetVec.Typ.Oid, colDef, rows, colIdx, rowIdx, err)
	}
	if vec.Size() == 0 {
		vec = vec.ConstExpand(false, proc.Mp())
	}
	if err := vector.UnionOne(targetVec, vec, 0, proc.Mp()); err != nil {
		vec.Free(proc.Mp())
		return err
	}
	vec.Free(proc.Mp())
	return err
}

// XXX: is this just fill batch with first vec.Col[0]?
func fillBatch(ctx context.Context, bat *batch.Batch, p *plan.InsertValues, rows []tree.Exprs, proc *process.Process) error {
	tmpBat := batch.NewWithSize(0)
	tmpBat.Zs = []int64{1}

	clusterTable := p.GetClusterTable()
	//the i th column
	for i, v := range bat.Vecs {
		//skip fill vector of the account_id in the cluster table here
		if clusterTable.GetIsClusterTable() && int32(i) == clusterTable.GetColumnIndexOfAccountId() {
			continue
		}
		//the j th row
		for j, expr := range p.Columns[i].Column {
			//evaluate the expr at position (i,j) and
			//save into
			err := fillRow(ctx, tmpBat, p.ExplicitCols[i],
				rows, i, j,
				expr,
				v,
				proc)
			if err != nil {
				return err
			}
		}
	}
	bat.SetZs(len(rows), proc.Mp())
	return nil
}

func makeInsertBatch(p *plan.InsertValues) *batch.Batch {
	attrs := make([]string, 0, len(p.OrderAttrs))

	for _, col := range p.ExplicitCols {
		attrs = append(attrs, col.Name)
	}
	for _, col := range p.OtherCols {
		attrs = append(attrs, col.Name)
	}

	bat := batch.NewWithSize(len(attrs))
	bat.SetAttributes(attrs)
	idx := 0
	for _, col := range p.ExplicitCols {
		bat.Vecs[idx] = vector.New(types.Type{Oid: types.T(col.Typ.GetId()), Scale: col.Typ.Scale, Width: col.Typ.Width})
		idx++
	}
	for _, col := range p.OtherCols {
		bat.Vecs[idx] = vector.New(types.Type{Oid: types.T(col.Typ.GetId()), Scale: col.Typ.Scale, Width: col.Typ.Width})
		idx++
	}

	return bat
}<|MERGE_RESOLUTION|>--- conflicted
+++ resolved
@@ -286,24 +286,17 @@
 	}
 	batch.Reorder(bat, p.OrderAttrs)
 
-<<<<<<< HEAD
-	//加个判断，表中没有自增列不需走下面函数
-	/*if flag {
-		
-	}*/
-	for i := 0; i < len(p.OtherCols); i++ {
-		fmt.Println("wangjian sql2 is", p.OtherCols[i])
-=======
 	if isTemp {
 		oldDbName = p.DbName
 		p.TblName = engine.GetTempTableName(p.DbName, p.TblName)
 		p.DbName = defines.TEMPORARY_DBNAME
->>>>>>> 650497a6
-	}
-
-	//update the auto increment table
-	if err = colexec.UpdateInsertValueBatch(c.e, ctx, c.proc, p, bat, p.DbName, p.TblName); err != nil {
-		return err
+	}
+
+	if p.HasAutoCol {
+		//update the auto increment table
+		if err = colexec.UpdateInsertValueBatch(c.e, ctx, c.proc, p, bat, p.DbName, p.TblName); err != nil {
+			return err
+		}
 	}
 
 	//complement composite primary key
