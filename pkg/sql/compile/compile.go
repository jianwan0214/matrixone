--- conflicted
+++ resolved
@@ -24,9 +24,7 @@
 	"sync"
 	"sync/atomic"
 
-<<<<<<< HEAD
 	"github.com/matrixorigin/matrixone/pkg/sql/colexec/dispatch"
-=======
 	"github.com/matrixorigin/matrixone/pkg/vm/engine/disttae"
 
 	"github.com/matrixorigin/matrixone/pkg/perfcounter"
@@ -35,7 +33,6 @@
 	"github.com/matrixorigin/matrixone/pkg/logutil"
 
 	"github.com/matrixorigin/matrixone/pkg/sql/colexec/mergedelete"
->>>>>>> 22395650
 
 	"github.com/matrixorigin/matrixone/pkg/catalog"
 	"github.com/matrixorigin/matrixone/pkg/common/moerr"
@@ -1004,10 +1001,15 @@
 	for i := 0; i < mcpu; i++ {
 		ss[i] = c.constructLoadMergeScope()
 	}
-	offset := make([][2]int, 0)
-	extern := constructExternal(n, param, c.ctx, fileList, fileSize, offset)
+	fileOffsetTmp := make([]*pipeline.FileOffset, len(fileList))
+	for i := 0; i < len(fileList); i++ {
+		fileOffsetTmp[i] = &pipeline.FileOffset{}
+		fileOffsetTmp[i].Offset = make([]int64, 0)
+		fileOffsetTmp[i].Offset = append(fileOffsetTmp[i].Offset, []int64{0, -1}...)
+	}
+	extern := constructExternal(n, param, c.ctx, fileList, fileSize, fileOffsetTmp)
 	extern.Es.ParallelLoad = true
-	scope := c.constructScopeForExternal()
+	scope := c.constructScopeForExternal("", false)
 	scope.appendInstruction(vm.Instruction{
 		Op:      vm.External,
 		Idx:     c.anal.curr,
