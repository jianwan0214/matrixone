--- conflicted
+++ resolved
@@ -24,11 +24,7 @@
 
 	"github.com/matrixorigin/matrixone/pkg/logutil"
 
-<<<<<<< HEAD
 	"github.com/matrixorigin/matrixone/pkg/sql/colexec/dispatch"
-	"github.com/matrixorigin/matrixone/pkg/sql/colexec/externalfill"
-=======
->>>>>>> 0b1c9988
 	"github.com/matrixorigin/matrixone/pkg/sql/colexec/preinsert"
 
 	"github.com/matrixorigin/matrixone/pkg/catalog"
@@ -564,8 +560,7 @@
 		if err != nil {
 			return nil, err
 		}
-		ss2 := c.compileSort(n, c.compileProjection(n, c.compileRestrict(node, ss)))
-		return ss2, nil
+		return c.compileSort(n, c.compileProjection(n, c.compileRestrict(node, ss))), nil
 	case plan.Node_TABLE_SCAN:
 		ss, err := c.compileTableScan(n)
 		if err != nil {
@@ -771,13 +766,6 @@
 		}
 	}
 
-	if param.Parallel && param.CompressType != "" && param.CompressType != tree.NOCOMPRESS {
-		return c.compileExternScanParallel(ctx, n)
-	}
-	if n.ObjRef != nil {
-		param.SysTable = external.IsSysTable(n.ObjRef.SchemaName, n.TableDef.Name)
-	}
-
 	param.FileService = c.proc.FileService
 	param.Ctx = c.ctx
 	var fileList []string
@@ -807,6 +795,13 @@
 	} else {
 		fileList = []string{param.Filepath}
 	}
+	if len(fileList) == 0 {
+		return nil, nil
+	}
+
+	if param.Parallel && external.GetCompressType(param, fileList[0]) != tree.NOCOMPRESS {
+		return c.compileExternScanParallel(n, param, fileList, fileSize, ctx)
+	}
 
 	var fileOffset [][][2]int
 	for i := 0; i < len(fileList); i++ {
@@ -824,11 +819,6 @@
 	tag := len(fileList) % mcpu
 	index := 0
 	currentFirstFlag := c.anal.isFirst
-	/*ss2 := make([]*Scope, mcpu)
-	for i := 0; i < mcpu; i++ {
-		ss2[i] = c.constructLoadMergeScope()
-	}*/
-	mcpu = 1
 	ss := make([]*Scope, mcpu)
 	for i := 0; i < mcpu; i++ {
 		ss[i] = c.constructScopeForExternal()
@@ -850,67 +840,27 @@
 			IsFirst: currentFirstFlag,
 			Arg:     constructExternal(n, param, c.ctx, fileListTmp, fileSize, offset),
 		})
-		/*_, arg := constructDispatchLocalAndRemote(0, ss, c.addr, ss[0].Proc)
-		arg.FuncId = dispatch.SendToAnyLocalFunc
-		ss[i].appendInstruction(vm.Instruction{
-			Op:  vm.Dispatch,
-			Arg: arg,
-		})*/
 		if param.Parallel {
 			ss[i].Instructions[0].Arg.(*external.Argument).Es.FileList = fileList
 		}
 	}
-	/*ss2[0].PreScopes = append(ss2[0].PreScopes, ss[0])
-	c.anal.isFirst = false
-	return ss2, nil*/
 	c.anal.isFirst = false
 	return ss, nil
 }
 
 // construct one thread to read the file data, then dispatch to mcpu thread to get the filedata for insert
-func (c *Compile) compileExternScanParallel(ctx context.Context, n *plan.Node) ([]*Scope, error) {
-	ctx, span := trace.Start(ctx, "compileExternScanParallel")
-	defer span.End()
+func (c *Compile) compileExternScanParallel(n *plan.Node, param *tree.ExternParam, fileList []string, fileSize []int64, ctx context.Context) ([]*Scope, error) {
+	param.Parallel = false
 	mcpu := c.cnList[0].Mcpu
-	param := &tree.ExternParam{}
-	err := json.Unmarshal([]byte(n.TableDef.Createsql), param)
-	if err != nil {
-		return nil, err
-	}
-	if err := plan2.InitInfileParam(param); err != nil {
-		return nil, err
-	}
-	if n.ObjRef != nil {
-		param.SysTable = external.IsSysTable(n.ObjRef.SchemaName, n.TableDef.Name)
-	}
-	param.Parallel = false
-	param.FileService = c.proc.FileService
-	param.Ctx = c.ctx
-	var fileList []string
-	var fileSize []int64
-	fileList, fileSize, err = plan2.ReadDir(param)
-	if err != nil {
-		return nil, err
-	}
-	fileList, fileSize, err = external.FilterFileList(ctx, n, c.proc, fileList, fileSize)
-	if err != nil {
-		return nil, err
-	}
 	ss := make([]*Scope, mcpu)
 	for i := 0; i < mcpu; i++ {
 		ss[i] = c.constructLoadMergeScope()
-		ss[i].appendInstruction(vm.Instruction{
-			Op:      vm.ExternalFill,
-			Idx:     c.anal.curr,
-			IsFirst: c.anal.isFirst,
-			Arg:     &externalfill.Argument{},
-		})
 	}
 	offset := make([][2]int, 0)
 	extern := constructExternal(n, param, c.ctx, fileList, fileSize, offset)
 	extern.Es.ParallelLoad = true
-	tmp := c.constructScopeForExternal()
-	tmp.appendInstruction(vm.Instruction{
+	scope := c.constructScopeForExternal()
+	scope.appendInstruction(vm.Instruction{
 		Op:      vm.External,
 		Idx:     c.anal.curr,
 		IsFirst: c.anal.isFirst,
@@ -918,11 +868,11 @@
 	})
 	_, arg := constructDispatchLocalAndRemote(0, ss, c.addr, ss[0].Proc)
 	arg.FuncId = dispatch.SendToAnyLocalFunc
-	tmp.appendInstruction(vm.Instruction{
+	scope.appendInstruction(vm.Instruction{
 		Op:  vm.Dispatch,
 		Arg: arg,
 	})
-	ss[0].PreScopes = append(ss[0].PreScopes, tmp)
+	ss[0].PreScopes = append(ss[0].PreScopes, scope)
 	c.anal.isFirst = false
 	return ss, nil
 }
