/*
 * Copyright 2021 Matrix Origin
 *
 * Licensed under the Apache License, Version 2.0 (the "License");
 * you may not use this file except in compliance with the License.
 * You may obtain a copy of the License at
 *
 *      http://www.apache.org/licenses/LICENSE-2.0
 *
 * Unless required by applicable law or agreed to in writing, software
 * distributed under the License is distributed on an "AS IS" BASIS,
 * WITHOUT WARRANTIES OR CONDITIONS OF ANY KIND, either express or implied.
 * See the License for the specific language governing permissions and
 * limitations under the License.
 */

syntax = "proto3";
package api;

import "github.com/gogo/protobuf/gogoproto/gogo.proto";
import "timestamp.proto";
import "plan.proto";

option go_package            = "github.com/matrixorigin/matrixone/pkg/pb/api";
option (gogoproto.sizer_all) = false;
option (gogoproto.protosizer_all) = true;

enum OpCode {
    Nop          = 0;
    OpGetLogTail = 1000;
    OpWrite      = 1001;
    OpPreCommit  = 1002;
}

message Vector {
    bytes data     = 1;
    plan.Type type = 2;
    bool nullable  = 3;
    bytes nsp      = 4;
    bool is_const  = 5;
    uint32 len     = 6;
    bytes area     = 7;
};

message Batch {
    repeated string attrs = 1;
    repeated Vector vecs  = 2;
};

message TableID {
    uint64 db_id        = 1;
    uint64 tb_id        = 2;
    uint64 partition_id = 3;
}

// CN pull the log tail of table from DN.
message SyncLogTailReq {
    timestamp.Timestamp cn_have = 1;
    timestamp.Timestamp cn_want = 2;
    TableID table               = 3;
};

message SyncLogTailResp {
    // ckp_location is a checkpoint location list.
    // How to get checkpoint data on S3 by the ckp_location ,
    // pls ref to disttae/logtail.go/consumeLogTail function.
    string ckp_location = 1;
    // commands is log tail for a system or user table,
    // pls ref to tae/logtail/handle.go/HandleSyncLogTailReq function.
    repeated Entry commands = 2;
};

// How to parse and handle PrecommiWriteCmd , pls ref to
// tae/rpc/handle.go/HandlePreCommit function
message PrecommitWriteCmd {
    repeated Entry entry_list = 1;
};

// CN--->DN, DDL
// create database test:
//      Entry {
//          entry_type = Insert
//          table_id = 0
//          database_id = 0
//          table_name = mo_database
//          database_name = mo_catalog
//          file_name = ""
//          bat = "test, 0, ..."
//      }
// drop database test:
//      Entry {
//          entry_type = Delete
//          table_id = 0
//          database_id = 0
//          table_name = mo_database
//          database_name = mo_catalog
//          file_name = ""
//          bat= "test, 0, ..."
//      }

// create a user table:
//  insert entry into mo_tables and ...;
//      Entry {
//          entry_type = Insert
//          table_id = 1
//          database_id =  0
//          table_name =  mo_tables
//          database_name = mo_catalog
//          file_name = ""
//          bat.attrs = {"relid", "relname", "reldatabase", ...}
//      }

// drop table:
//  delete entry from mo_tables and ...;
//      Entry {
//          entry_type = delete
//          table_id = 1
//          database_id = 0
//          table_name =  mo_tables
//          database_name = mo_catalog
//          file_name = ""
//          bat.attrs = {"relid", "relname",...}
//      }

//  bulk load:
// bulk loads a block into S3.
//      Entry {
//          entry_type = Insert
//          table_id = tid
//          database_id = dbId
//          table_name =  xxx
//          database_name = xxx
//          // one S3 object file can hold many blocks.
//          file_name = "s3 file name"
//
//          //  bat holds meta locations for many blocks.
//          //  "meta_loc" : the location of block data which contains BF and ZM
//          index and be sorted by primary key. bat.attrs = {"meta_loc"}
//      }

// deletes/updates involves many rows need to write S3.
//      Entry {
//          entry_type = Delete
//          table_id = tid
//          database_id = dbId
//          table_name =  xxx
//          database_name = xxx
//
//          // one S3 object file can contains many blocks
//          file_name = "s3 file name"

//          // "delta_loc" : the location of deleted row-ids for a block
//          bat.attrs = {"delta_loc"}
//      }

//  DML:
// append a batch of data into table;
//            Entry {
//          entry_type = Insert
//          table_id =  tid
//          database_id = dbId
//          table_name =  xxx
//          database_name = xxx
//          file_name = ""
//          bat.attrs = {"primary column value",  "column1 value", ...}
//      }

//  delete batch of data from table;
//            Entry {
//          entry_type = Delete
//          table_id =  tid
//          database_id = dbId
//          table_name =  xxx
//          database_name = xxx
//          file_name = ""
//          bat.attrs = {"rowid"}
//      }

message Entry {
    enum EntryType {
        Insert = 0;
        Delete = 1;
        Update = 2;
    }
    EntryType entry_type = 1;
    uint64 table_id      = 2;
    uint64 database_id   = 3;
    string table_name    = 4;
    string database_name = 5;
    string file_name     = 6;
    Batch bat            = 7;
    // whether DN do the PK uniqueness check against txn's workspace or not.
    int32 pk_check_by_dn = 8;
};

// There are two kinds of checkpoint: delta checkpoint and base checkpoint,
// base checkpoint is a snapshot at a timestamp for catalog and block meta.
// delta checkpoint is a mini checkpoint represents changes during a period.

// CatalogCkp contains information about database and tables in the system,and
// MetadataCkp contains information about blocks.
message Checkpoint {
    // min_ts DN is the lower bounds of the checkpoint
    //  CN maybe don't care about it.
    timestamp.Timestamp min_ts = 1;
    // max_ts is the upper bounds of the checkpoint.
    //  CN maybe don't care about it.
    timestamp.Timestamp max_ts = 2;
    Batch bat                  = 3;
};
// catalog checkpoint:
// one Batch represents a table, such as : mo_databases, mo_tables,
// mo_columns,... etc. knowing more about system tables, pls ref to
// pkg/vm/engine/tae/catalog/model.go
message CatalogCkp {
    timestamp.Timestamp min_ts = 1;
    timestamp.Timestamp max_ts = 2;
    Batch bat                  = 3;
};

// metadata checkpoint:
//  Batch is a batch of block metadata for a table,
//  one row of Batch represents a block meta data.
//  TODO::
//  knowing more about block meta data , pls ref to ...
message MetadataCkp {
    timestamp.Timestamp min_ts = 1;
    timestamp.Timestamp max_ts = 2;
    // block meta data for a table;
    Batch bat = 3;
};

// For AlterTable

enum AlterKind {
    Invalid          = 0;
    AddColumn        = 1;
    DropColumn       = 2;
    RenameTable      = 3;
    UpdateComment    = 4;
    UpdateConstraint = 5;
}

message AlterTableConstraint {
    bytes constraints = 1;
}

message AlterTableComment {
    string comment = 1;
}

message AlterTableRenameTable {
    string old_name = 1;
    string new_name = 2;
}

message AlterTableAddColumn {
    plan.ColDef column    = 1;
    int32 insert_position = 2;  // if the position can be found in the schema,
                                // the column will be added to the last
}

message AlterTableDropColumn {
    uint32 logical_idx  = 1;
    uint32 sequence_num = 2;  // used to double check
}

message AlterTableReq {
    uint64 table_id = 1;
    uint64 db_id    = 2;
    AlterKind kind  = 3;

    oneof operation {
        AlterTableAddColumn add_column     = 4;
        AlterTableDropColumn drop_column   = 5;
        AlterTableRenameTable rename_table = 6;
        AlterTableComment update_comment   = 7;
        AlterTableConstraint update_cstr   = 8;
    }
}

<<<<<<< HEAD
message AlterTableBody {
    repeated AlterTableReq req = 1;
=======
// Int64Map mainly used in unit test
message Int64Map {
    map<int64, int64> m = 1;
>>>>>>> 09160d8f
}<|MERGE_RESOLUTION|>--- conflicted
+++ resolved
@@ -279,12 +279,11 @@
     }
 }
 
-<<<<<<< HEAD
 message AlterTableBody {
     repeated AlterTableReq req = 1;
-=======
+}
+
 // Int64Map mainly used in unit test
 message Int64Map {
     map<int64, int64> m = 1;
->>>>>>> 09160d8f
 }